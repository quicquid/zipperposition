--- conflicted
+++ resolved
@@ -15,12 +15,8 @@
   "logtk" { = version }
   "containers" { >= "1.0" }
   "iter" { >= "1.2" }
-<<<<<<< HEAD
   "oseq"
-  "dune" { build }
-=======
   "dune" { >= "1.1" }
->>>>>>> 4b28c5eb
   "msat" { >= "0.8" < "0.9" }
   "menhir" {build}
   "logtk"
