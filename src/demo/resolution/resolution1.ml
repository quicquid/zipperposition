--- conflicted
+++ resolved
@@ -244,12 +244,8 @@
            such that [term] unifies with [t]. 0 and 1 are again scopes. *)
        Index.retrieve_unifiables (!_idx,0) (t,1)
        |> Iter.iter
-<<<<<<< HEAD
-         (fun (_t', (d,j), subst) ->
-=======
          (fun (_t', (d,j), uf) ->
             let subst = Unif_subst.subst uf in
->>>>>>> 892d87eb
             let (_,b') = List.nth d j in
             (** We have found [_t'], and a pair [(d, j)] such
                 that [d] is another clause, and the [j]-th literal of [d]
