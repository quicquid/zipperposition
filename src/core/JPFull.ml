module U = Unif_subst
module T = Term
module H = HVar
module S = Subst
module IntSet = PUnif.IntSet
module PUP = PragUnifParams

let elim_vars = ref IntSet.empty
let ident_vars = ref IntSet.empty

<<<<<<< HEAD
module Make (S : sig val st: Flex_state.t end) = struct
  module SU = SolidUnif.Make(S)

  let get_op k = Flex_state.get_exn k S.st

  let skip depth = 
    if depth > 2 then
      int_of_float ((log10 (float_of_int depth)) *. get_op PUP.k_skip_multiplier)
    else 0

  let delay depth res =
    OSeq.append
      (OSeq.take (skip depth) (OSeq.repeat None))
      res

  let iter_rule ?(flex_same=false) ~counter ~scope t u depth  =
    JP_unif.iterate ~flex_same ~scope ~counter t u []
    |> OSeq.map (CCOpt.map (fun s -> U.subst s, depth+1))

  let imit_rule ~counter ~scope t u depth =
    JP_unif.imitate ~scope ~counter t u []
    |> OSeq.map (fun x -> Some (U.subst x, depth+1))

  let hs_proj_flex_rigid ~counter ~scope ~flex u depth =
    let flex_var = T.as_var_exn (T.head_term flex) in
    let flex_hd_id = HVar.id flex_var  in
=======
let skip depth = 
  if depth > 1 then int_of_float @@ log10 (float_of_int depth) *. !PragUnifParams.skip_multiplier
  else 0

let delay depth res =
  OSeq.append
    (OSeq.take (skip depth) (OSeq.repeat None))
    res

let iter_rule ?(flex_same=false) ~counter ~scope t u depth  =
  JP_unif.iterate ~flex_same ~scope ~counter t u []
  |> OSeq.map (CCOpt.map (fun s -> U.subst s, depth+1))

let imit_rule ~counter ~scope t u depth =
  JP_unif.imitate ~scope ~counter t u []
  |> OSeq.map (fun x -> Some (U.subst x, depth+1))

let hs_proj_flex_rigid ~counter ~scope ~flex u depth =
  let flex_var = T.as_var_exn (T.head_term flex) in
  let flex_hd_id = HVar.id flex_var  in
  if IntSet.mem flex_hd_id !ident_vars then OSeq.empty
  else(
    let projections = 
      PUnif.proj_hs ~counter ~scope ~flex u in
    let simp_projs, func_projs =
      CCList.partition (fun sub -> 
        let binding,_ = Subst.FO.deref sub (T.head_term flex,scope) in
        let _,body = T.open_fun binding in
        T.is_bvar body) projections in
    let simp_projs = CCList.map (fun s -> Some (s,depth)) simp_projs in
    let func_projs = CCList.map (fun s -> Some (s,depth+1)) func_projs in
    OSeq.append (OSeq.of_list simp_projs) (delay depth (OSeq.of_list func_projs)))
    
let proj_rule ~counter ~scope s t depth =
  let maybe_project u =
    let flex_hd_id = HVar.id (T.as_var_exn (T.head_term u)) in
>>>>>>> 0632965c
    if IntSet.mem flex_hd_id !ident_vars then OSeq.empty
    else
      let projections = 
        PUnif.proj_hs ~counter ~scope ~flex u in
      let simp_projs, func_projs =
        CCList.partition (fun sub -> 
          let binding,_ = Subst.FO.deref sub (T.head_term flex,scope) in
          let _,body = T.open_fun binding in
          T.is_bvar body) projections in
      let simp_projs = CCList.map (fun s -> Some (s,depth)) simp_projs in
      let func_projs = CCList.map (fun s -> Some (s,depth+1)) func_projs in
      OSeq.append 
        (OSeq.of_list simp_projs)
        (delay depth (OSeq.of_list func_projs))
      
  let proj_rule ~counter ~scope s t depth =
    let maybe_project u =
      let flex_hd_id = HVar.id (T.as_var_exn (T.head_term u)) in
      if IntSet.mem flex_hd_id !ident_vars then OSeq.empty
      else JP_unif.project_onesided ~scope ~counter u in

    OSeq.append (maybe_project s) (maybe_project t)
    |> OSeq.map (fun x -> Some (U.subst x, depth+1))

  let ident_rule ~counter ~scope t u depth = 
    JP_unif.identify ~scope ~counter t u []
    |> OSeq.map (fun x -> 
        let subst = U.subst x  in
        (* variable introduced by identification *)
        let subs_t = T.of_term_unsafe (fst (snd (List.hd (Subst.to_list subst)))) in
        let new_var, _ = T.as_app (snd (T.open_fun subs_t)) in
        let new_var_id = HVar.id (T.as_var_exn new_var) in
        (* remembering that we introduced this var in identification *)
        ident_vars := IntSet.add new_var_id !ident_vars;
        Some (subst, depth+1))

  let renamer ~counter t0s t1s = 
    let lhs,rhs, unifscope, us = U.FO.rename_to_new_scope ~counter t0s t1s in
    lhs,rhs,unifscope,U.subst us

  let deciders ~counter () =
    let pattern = 
      if get_op PUP.k_pattern_decider then [fun s t sub -> 
        [U.subst @@ PatternUnif.unify_scoped ~subst:(U.of_subst sub) ~counter s t]]
      else [] in
    let solid = 
      if get_op PUP.k_solid_decider then [fun s t sub -> 
        List.map U.subst @@ SU.unify_scoped ~subst:(U.of_subst sub) ~counter s t] 
      else [] in
    let fixpoint = 
      if get_op PUP.k_fixpoint_decider then [fun s t sub -> 
        [U.subst @@ FixpointUnif.unify_scoped ~subst:(U.of_subst sub) ~counter s t]]
      else [] in
    fixpoint @ pattern @ solid
    (* pattern @ fixpoint @ solid *)

  let head_classifier s =
    match T.view @@ T.head_term s with 
    | T.Var x -> `Flex x
    | _ -> `Rigid

  let oracle ~counter ~scope (s,_) (t,_) depth =
    let hd_t, hd_s = T.head_term s, T.head_term t in
    if T.is_var hd_t && T.is_var hd_s && T.equal hd_s hd_t &&
      IntSet.mem (HVar.id @@ T.as_var_exn hd_t) !elim_vars then (
      OSeq.empty)
    else (
      match head_classifier s, head_classifier t with 
      | `Flex x, `Flex y when HVar.equal Type.equal x y ->
        (* eliminate + iter *)
          OSeq.append
          (OSeq.map (fun x -> Some x) @@
              PUnif.elim_subsets_rule ~max_elims:None ~elim_vars ~counter ~scope s t depth)
          (delay depth @@ iter_rule ~flex_same:true ~counter ~scope s t depth)
      | `Flex _, `Flex _ ->
        (* all rules  *)
        let proj_ident =
          OSeq.append
            (proj_rule ~counter ~scope s t depth)
            (delay depth @@ (ident_rule ~counter ~scope s t depth)) in
        OSeq.append proj_ident 
          (delay depth @@ iter_rule ~counter ~scope s t depth)
      | `Flex _, `Rigid
      | `Rigid, `Flex _ ->
          OSeq.append
          (let flex, rigid = if Term.is_var (T.head_term s) then s,t else t,s in
            hs_proj_flex_rigid ~counter ~scope ~flex rigid depth)
          (imit_rule ~counter ~scope s t depth)
      | _ -> 
        assert false)

  let unify_scoped =  
    let counter = ref 0 in

    let module JPFullParams = struct
      exception NotInFragment = PatternUnif.NotInFragment
      exception NotUnifiable = PatternUnif.NotUnifiable
      type flag_type = int
      let init_flag = (0:flag_type)
      let identify_scope = renamer ~counter
      let frag_algs = deciders ~counter
      let pb_oracle s t (f:flag_type) _ scope = 
        oracle ~counter ~scope s t f
      let oracle_composer = OSeq.append
    end in
    
    let module JPFull = UnifFramework.Make(JPFullParams) in
    (fun x y ->
      elim_vars := IntSet.empty;
      ident_vars := IntSet.empty;
      OSeq.map (CCOpt.map Unif_subst.of_subst) (JPFull.unify_scoped x y))
end<|MERGE_RESOLUTION|>--- conflicted
+++ resolved
@@ -8,14 +8,13 @@
 let elim_vars = ref IntSet.empty
 let ident_vars = ref IntSet.empty
 
-<<<<<<< HEAD
 module Make (S : sig val st: Flex_state.t end) = struct
   module SU = SolidUnif.Make(S)
 
   let get_op k = Flex_state.get_exn k S.st
 
   let skip depth = 
-    if depth > 2 then
+    if depth > 1 then
       int_of_float ((log10 (float_of_int depth)) *. get_op PUP.k_skip_multiplier)
     else 0
 
@@ -35,44 +34,6 @@
   let hs_proj_flex_rigid ~counter ~scope ~flex u depth =
     let flex_var = T.as_var_exn (T.head_term flex) in
     let flex_hd_id = HVar.id flex_var  in
-=======
-let skip depth = 
-  if depth > 1 then int_of_float @@ log10 (float_of_int depth) *. !PragUnifParams.skip_multiplier
-  else 0
-
-let delay depth res =
-  OSeq.append
-    (OSeq.take (skip depth) (OSeq.repeat None))
-    res
-
-let iter_rule ?(flex_same=false) ~counter ~scope t u depth  =
-  JP_unif.iterate ~flex_same ~scope ~counter t u []
-  |> OSeq.map (CCOpt.map (fun s -> U.subst s, depth+1))
-
-let imit_rule ~counter ~scope t u depth =
-  JP_unif.imitate ~scope ~counter t u []
-  |> OSeq.map (fun x -> Some (U.subst x, depth+1))
-
-let hs_proj_flex_rigid ~counter ~scope ~flex u depth =
-  let flex_var = T.as_var_exn (T.head_term flex) in
-  let flex_hd_id = HVar.id flex_var  in
-  if IntSet.mem flex_hd_id !ident_vars then OSeq.empty
-  else(
-    let projections = 
-      PUnif.proj_hs ~counter ~scope ~flex u in
-    let simp_projs, func_projs =
-      CCList.partition (fun sub -> 
-        let binding,_ = Subst.FO.deref sub (T.head_term flex,scope) in
-        let _,body = T.open_fun binding in
-        T.is_bvar body) projections in
-    let simp_projs = CCList.map (fun s -> Some (s,depth)) simp_projs in
-    let func_projs = CCList.map (fun s -> Some (s,depth+1)) func_projs in
-    OSeq.append (OSeq.of_list simp_projs) (delay depth (OSeq.of_list func_projs)))
-    
-let proj_rule ~counter ~scope s t depth =
-  let maybe_project u =
-    let flex_hd_id = HVar.id (T.as_var_exn (T.head_term u)) in
->>>>>>> 0632965c
     if IntSet.mem flex_hd_id !ident_vars then OSeq.empty
     else
       let projections = 
