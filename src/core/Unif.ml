--- conflicted
+++ resolved
@@ -22,12 +22,8 @@
 
 let fail () = raise Fail
 
-<<<<<<< HEAD
-let disable_pattern_unif = ref false
-=======
 let _allow_pattern_unif = ref true
 
->>>>>>> 68a666e9
 (** {2 Signatures} *)
 
 module type S = Unif_intf.S
@@ -478,7 +474,7 @@
      @param env typing environment for binders
      useful for constraints (only allowed in subterms, where [root=false])
   *)
-  let rec unif_rec ~ext_dec ~op ~root ~bvars subst t1s t2s : unif_subst =
+  let rec unif_rec  ~op ~root ~bvars subst t1s t2s : unif_subst =
     let t1,sc1 = US.deref subst t1s
     and t2,sc2 = US.deref subst t2s in
     begin match T.ty t1, T.ty t2 with
@@ -489,28 +485,14 @@
       | _, T.NoType -> fail()
       | T.HasType ty1, T.HasType ty2 ->
         (* unify types, then terms *)
-<<<<<<< HEAD
       (* Util.debugf ~section 5 "(@[unif_start@ :t1 `%a`@ :t2 `%a`@ :op %a@ :subst @[%a@]@ :bvars %a@])@."
       (fun k -> k (Scoped.pp T.pp) (t1,sc1) (Scoped.pp T.pp) (t2,sc2)
                 pp_op op US.pp subst B_vars.pp bvars); *)
-        let subst = unif_rec ~ext_dec ~op ~root:true ~bvars subst (ty1,sc1) (ty2,sc2) in
-        try
-          unif_term ~ext_dec ~op ~root ~bvars subst t1 sc1 t2 sc2
-        with Fail ->
-          let ty = Type.of_term_unsafe ty1 in
-          if ext_dec && T.equal ty1 ty2 && (Type.is_fun ty || Type.is_prop ty) then (
-            delay ~bvars subst t1 sc1 t2 sc2 ~tags:[]
-          ) else fail ()
-=======
-        (* Util.debugf ~section 5 "(@[unif_start@ :t1 `%a`@ :t2 `%a`@ :op %a@ :subst @[%a@]@ :bvars %a@])@."
-           (fun k -> k (Scoped.pp T.pp) (t1,sc1) (Scoped.pp T.pp) (t2,sc2)
-                  pp_op op US.pp subst B_vars.pp bvars); *)
-        let subst = unif_rec ~op ~root:true ~bvars subst (ty1,sc1) (ty2,sc2) in
-        unif_term ~op ~root ~bvars subst t1 sc1 t2 sc2
->>>>>>> 68a666e9
+        let subst = unif_rec  ~op ~root:true ~bvars subst (ty1,sc1) (ty2,sc2) in
+        unif_term  ~op ~root ~bvars subst t1 sc1 t2 sc2
     end
 
-  and unif_term ~ext_dec ~op ~root ~bvars subst t1 sc1 t2 sc2 : unif_subst =
+  and unif_term  ~op ~root ~bvars subst t1 sc1 t2 sc2 : unif_subst =
     let view1 = T.view t1 and view2 = T.view t2 in
     let delay() = delay ~bvars subst t1 sc1 t2 sc2 in
     (* fast check for terms in WHNF *)
@@ -547,7 +529,7 @@
            List.length l1 = List.length l2
         then (
           (* just unify subterms pairwise *)
-          unif_list ~ext_dec ~op ~bvars subst l1 sc1 l2 sc2
+          unif_list  ~op ~bvars subst l1 sc1 l2 sc2
         ) else if op=O_unify && not root && has_non_unifiable_type_or_is_prop t1 then (
           (* TODO: notion of value, here, to fail fast in some cases.
              e.g.  [a + 1 = a] should fail immediately *)
@@ -567,7 +549,7 @@
             if sc1=sc2' then (
               (* no renaming at all, same scope already *)
               Util.debug ~section 40 "no renaming needed *";
-              unif_ho ~ext_dec ~op ~root ~bvars subst t1 t2 ~scope:sc2
+              unif_ho  ~op ~root ~bvars subst t1 t2 ~scope:sc2
             ) else (
               let subst, t1 = restrict_to_scope subst (t1,sc1) ~into:sc2 in
               (* NOTE: we collapse both scopes together. The idea now
@@ -575,30 +557,30 @@
                  the (fresh) variables of [t1] to bind, but not the
                  variables of [t2] *)
               Util.debug ~section 40 "restricting scope *";
-              unif_ho ~ext_dec ~op ~root ~bvars subst t1 t2 ~scope:sc2
+              unif_ho  ~op ~root ~bvars subst t1 t2 ~scope:sc2
             )
           | O_match_protect (P_vars _) | O_variant (P_vars _) | O_equal ->
             (* rename in [t1] but not [t2] *)
             Util.debug ~section 40 "protected with set *";
             let subst, t1 = restrict_to_scope subst (t1,sc1) ~into:sc2 in
-            unif_ho ~ext_dec ~op ~root ~bvars subst t1 t2 ~scope:sc2
+            unif_ho  ~op ~root ~bvars subst t1 t2 ~scope:sc2
           | O_unify ->
             let subst, t1 = restrict_to_scope subst (t1,sc1) ~into:sc2 in
             let subst, t2 = restrict_to_scope subst (t2,sc2) ~into:sc2 in
-            unif_ho ~ext_dec ~op ~root ~bvars subst t1 t2 ~scope:sc2
+            unif_ho  ~op ~root ~bvars subst t1 t2 ~scope:sc2
         end
       | T.AppBuiltin (Builtin.Arrow, ret1::args1),
         T.AppBuiltin (Builtin.Arrow, ret2::args2) ->
         (* unify [a -> b] and [a' -> b'], virtually *)
         let l1, l2 = pair_lists_left args1 ret1 args2 ret2 in
-        unif_list ~ext_dec ~op ~bvars subst l1 sc1 l2 sc2
+        unif_list  ~op ~bvars subst l1 sc1 l2 sc2
       | T.Bind ((Binder.Forall | Binder.Exists | Binder.ForallTy) as b1, varty1, t1'),
         T.Bind (b2, varty2, t2') when b1=b2 ->
         (* unify types, then enter bodies *)
         let subst =
-          unif_rec ~ext_dec ~op ~root:true ~bvars subst (varty1,sc1) (varty2,sc2)
+          unif_rec  ~op ~root:true ~bvars subst (varty1,sc1) (varty2,sc2)
         in
-        unif_rec  ~ext_dec ~op ~root:false ~bvars
+        unif_rec   ~op ~root:false ~bvars
           subst (t1',sc1) (t2',sc2)
       | T.Bind ((Binder.Forall | Binder.Exists), _, _), _
       | _, T.Bind ((Binder.Forall | Binder.Exists), _, _) ->
@@ -615,18 +597,17 @@
       | _ when op=O_unify && not root && has_non_unifiable_type_or_is_prop t1 ->
         let tags = T.type_non_unifiable_tags (T.ty_exn t1) in
         delay ~tags () (* push pair as a constraint, because of typing. *)
-      | T.AppBuiltin (s1, l1), T.AppBuiltin(s2,l2)
+      (* 
+        APPLY FRESH VARIABLES TO COMBINATORS
+        | T.AppBuiltin (s1, l1), T.AppBuiltin(s2,l2)
         when Builtin.is_combinator s1 && Builtin.is_combinator s2
-              && Builtin.equal s1 s2 && ext_dec && op=O_unify ->
-        begin try
-          unif_list ~ext_dec:false ~op ~bvars subst l1 sc1 l2 sc2 
-        with Fail -> delay ~tags:[] () end
+              && Builtin.equal s1 s2 && op=O_unify -> *)
       | T.AppBuiltin (s1,l1), T.AppBuiltin (s2, l2) when 
           Builtin.equal s1 s2 ->
         (* && not (Builtin.equal Builtin.ForallConst s1) && 
            not (Builtin.equal Builtin.ExistsConst s1) -> *)
         (* try to unify/match builtins pairwise *)
-        unif_list ~ext_dec ~op ~bvars subst l1 sc1 l2 sc2
+        unif_list  ~op ~bvars subst l1 sc1 l2 sc2
       | _, _ -> raise Fail
     end
 
@@ -677,16 +658,16 @@
     end
 
   (* unify lists pairwise *)
-  and unif_list ~ext_dec ~op ~bvars subst l1 sc1 l2 sc2 : unif_subst = match l1, l2 with
+  and unif_list  ~op ~bvars subst l1 sc1 l2 sc2 : unif_subst = match l1, l2 with
     | [], [] -> subst
     | _, []
     | [], _ -> fail ()
     | t1::l1', t2::l2' ->
-      let subst = unif_rec ~ext_dec ~op ~root:false ~bvars subst (t1,sc1) (t2,sc2) in
-      unif_list ~ext_dec ~op ~bvars subst l1' sc1 l2' sc2
+      let subst = unif_rec  ~op ~root:false ~bvars subst (t1,sc1) (t2,sc2) in
+      unif_list  ~op ~bvars subst l1' sc1 l2' sc2
 
   (* non-trivial cases of HO unification *)
-  and unif_ho ~ext_dec ~op ~root ~bvars subst t1_0 t2_0 ~scope : unif_subst =
+  and unif_ho  ~op ~root ~bvars subst t1_0 t2_0 ~scope : unif_subst =
     (* first, normalize and un-app both terms *)
     let subst, t1 = whnf_deref subst (t1_0,scope) in
     let subst, t2 = whnf_deref subst (t2_0,scope) in
@@ -705,7 +686,7 @@
       if List.length l1 = List.length l2
       then (
         (* just unify subterms pairwise *)
-        unif_list ~ext_dec ~op ~bvars subst l1 scope l2 scope
+        unif_list  ~op ~bvars subst l1 scope l2 scope
       ) else if op=O_unify && not root && has_non_unifiable_type_or_is_prop t1 then (
         let tags = T.type_non_unifiable_tags (T.ty_exn t1) in
         delay ~tags ()
@@ -720,7 +701,7 @@
         let new_vars1, f1, new_vars2, f2 =
           T.open_bind2 Binder.Lambda f1 f2
         in
-        unif_rec ~ext_dec ~op ~root:false
+        unif_rec  ~op ~root:false
           ~bvars:(B_vars.make
                     (DBEnv.push_l_rev bvars.B_vars.left new_vars1)
                     (DBEnv.push_l_rev bvars.B_vars.right new_vars2))
@@ -730,7 +711,7 @@
         assert (l1=[]);
         let new_vars, f1 = T.open_bind Binder.Lambda f1 in
         let n = List.length new_vars in
-        unif_rec ~ext_dec ~op ~root
+        unif_rec  ~op ~root
           ~bvars:(B_vars.make
                     (DBEnv.push_l_rev bvars.B_vars.left new_vars)
                     (DBEnv.push_l_rev bvars.B_vars.right new_vars))
@@ -744,7 +725,7 @@
         assert (l2=[]);
         let new_vars, f2 = T.open_bind Binder.Lambda f2 in
         let n = List.length new_vars in
-        unif_rec ~ext_dec ~op ~root
+        unif_rec  ~op ~root
           ~bvars:(B_vars.make
                     (DBEnv.push_l_rev bvars.B_vars.left new_vars)
                     (DBEnv.push_l_rev bvars.B_vars.right new_vars))
@@ -766,10 +747,10 @@
         if i1=i2 then same_rigid_head() else fail()
       | T.Var _, _ when l1=[] ->
         (* Format.printf "** Unif rec, var left no args **"; *)
-        unif_rec ~ext_dec ~op ~bvars ~root subst (t1,scope) (t2, scope) (* to bind *)
+        unif_rec  ~op ~bvars ~root subst (t1,scope) (t2, scope) (* to bind *)
       | _, T.Var _ when l2=[] ->
         (* Format.printf "** Unif rec, var right no args **"; *)
-        unif_rec ~ext_dec ~op ~bvars ~root subst (t1,scope) (t2, scope) (* to bind *)
+        unif_rec  ~op ~bvars ~root subst (t1,scope) (t2, scope) (* to bind *)
       | T.Var v1, T.Const _ ->
         begin match op with
           | O_match_protect (P_scope sc2')
@@ -779,18 +760,6 @@
           | O_variant _ | O_equal -> fail()
         end;
         (* Format.printf
-<<<<<<< HEAD
-          "(@[unif_ho.flex_rigid, trying@ `@[:f1 %a :l1 %a@]`@ :t2 `%a`@ :subst %a@ :bvars %a@])@."
-          (Scoped.pp T.pp) (f1,scope) (CCFormat.Dump.list T.pp) l1
-          (Scoped.pp T.pp) (t2,scope) US.pp subst B_vars.pp bvars; *)
-        let patterns = not !disable_pattern_unif in
-        if patterns && distinct_bvar_l ~bvars:bvars.B_vars.left l1 
-          && CCList.subset ~eq:(=) (T.DB.unbound t2) (List.map T.as_bvar_exn l1) 
-        then (
-          (* flex/rigid pattern unif *)
-          flex_rigid ~ext_dec ~op ~bvars:bvars.B_vars.left subst f1 l1 t2 ~scope
-        ) else if patterns && distinct_ground_l l1 then (
-=======
            "(@[unif_ho.flex_rigid, trying@ `@[:f1 %a :l1 %a@]`@ :t2 `%a`@ :subst %a@ :bvars %a@])@."
            (Scoped.pp T.pp) (f1,scope) (CCFormat.Dump.list T.pp) l1
            (Scoped.pp T.pp) (t2,scope) US.pp subst B_vars.pp bvars; *)
@@ -798,12 +767,11 @@
            && CCList.subset ~eq:(=) (T.DB.unbound t2) (List.map T.as_bvar_exn l1) 
         then (
           (* flex/rigid pattern unif *)
-          flex_rigid ~op ~bvars:bvars.B_vars.left subst f1 l1 t2 ~scope
+          flex_rigid  ~op ~bvars:bvars.B_vars.left subst f1 l1 t2 ~scope
         ) else if !_allow_pattern_unif && distinct_ground_l l1 then (
->>>>>>> 68a666e9
           (* [v t = t2] becomes [v = λx. t2[x/t]] *)
           let t2 = lift_terms l1 t2 in
-          unif_rec ~ext_dec ~op ~root ~bvars subst (f1,scope) (t2,scope)
+          unif_rec  ~op ~root ~bvars subst (f1,scope) (t2,scope)
         ) else if l2<>[] then (
           (* λfree-HO: unify with currying, "from the right" *)
           let l1, l2 = pair_lists_right f1 l1 f2 l2 in
@@ -811,39 +779,23 @@
              does take type arguments. This avoids errors with the debug output. *)
           assert (T.expected_ty_vars (HVar.ty v1) = 0);
           if T.expected_ty_vars (T.ty_exn (List.hd l2)) != 0 then fail();
-          if not ext_dec || op != O_unify
-          then unif_list ~ext_dec ~op ~bvars subst l1 scope l2 scope
-          else (
-            try
-              unif_list ~ext_dec ~op ~bvars subst l1 scope l2 scope
-            with Fail -> delay ~tags:[Builtin.Tag.T_ho] ())
+          unif_list  ~op ~bvars subst l1 scope l2 scope
         ) else fail()
       | T.Const _, T.Var v2 ->
         (*Format.printf
           "(@[unif_ho.flex_rigid@ `@[:f2 %a :l2 %a@]`@ :t1 `%a`@ :subst %a@ :bvars %a@])@."
           (Scoped.pp T.pp) (f2,scope) (CCFormat.Dump.list T.pp) l2
           (Scoped.pp T.pp) (t1,scope) US.pp subst B_vars.pp bvars;*)
-<<<<<<< HEAD
-        let patterns = not !disable_pattern_unif in
-        if patterns && distinct_bvar_l ~bvars:bvars.B_vars.right l2 
-          && CCList.subset ~eq:(=) (T.DB.unbound t1) (List.map T.as_bvar_exn l2) 
-          && op=O_unify 
-        then (
-          (* flex/rigid pattern unif *)
-          flex_rigid ~ext_dec ~op ~bvars:bvars.B_vars.right subst f2 l2 t1 ~scope
-        ) else if patterns &&  distinct_ground_l l2 && op=O_unify then (
-=======
         if !_allow_pattern_unif && distinct_bvar_l ~bvars:bvars.B_vars.right l2 
            && CCList.subset ~eq:(=) (T.DB.unbound t1) (List.map T.as_bvar_exn l2) 
            && op=O_unify 
         then (
           (* flex/rigid pattern unif *)
-          flex_rigid ~op ~bvars:bvars.B_vars.right subst f2 l2 t1 ~scope
+          flex_rigid  ~op ~bvars:bvars.B_vars.right subst f2 l2 t1 ~scope
         ) else if !_allow_pattern_unif && distinct_ground_l l2 && op=O_unify then (
->>>>>>> 68a666e9
           (* [t1 = v t] becomes [v = λx. t1[x/t]] *)
           let t1 = lift_terms l2 t1 in
-          unif_rec ~ext_dec ~op ~root ~bvars subst (t1,scope) (f2,scope)
+          unif_rec  ~op ~root ~bvars subst (t1,scope) (f2,scope)
         ) else if l1<>[] then (
           (* λfree-HO: unify with currying, "from the right" *)
           let l1, l2 = pair_lists_right f1 l1 f2 l2 in
@@ -851,12 +803,7 @@
              does take type arguments. This avoids errors with the debug output. *)
           assert (T.expected_ty_vars (HVar.ty v2) = 0);
           if T.expected_ty_vars (T.ty_exn (List.hd l1)) != 0 then fail();
-          if not ext_dec || op != O_unify 
-          then unif_list ~ext_dec ~op ~bvars subst l1 scope l2 scope
-          else ( 
-            try
-              unif_list ~op ~ext_dec ~bvars subst l1 scope l2 scope
-            with Fail -> delay ~tags:[Builtin.Tag.T_ho] ())
+          unif_list  ~op ~bvars subst l1 scope l2 scope
         ) else fail()
       | T.Var v1, T.Var v2
         when op=O_unify &&
@@ -877,12 +824,12 @@
       | T.Var _, T.Var _ ->
         (* λfree-HO: unify with currying, "from the right" *)
         let l1, l2 = pair_lists_right f1 l1 f2 l2 in
-        unif_list ~ext_dec ~op ~bvars subst l1 scope l2 scope
+        unif_list  ~op ~bvars subst l1 scope l2 scope
       | _ ->  fail()
     end
 
   (* flex/rigid pair *)
-  and flex_rigid ~ext_dec ~bvars ~op subst f1 l1 t2 ~scope : unif_subst =
+  and flex_rigid  ~bvars ~op subst f1 l1 t2 ~scope : unif_subst =
     Util.debugf ~section 5
       "(@[flex_rigid@ :subst %a@ `@[%a %a@]`@ :rhs `%a`@ :bvars %a@])"
       (fun k->k US.pp subst T.pp f1 (Util.pp_list T.pp) l1 T.pp t2
@@ -893,7 +840,7 @@
     (* bind [v1 := λl1. t2], then traverse [t2] *)
     let rhs = fun_of_bvars ~bvars l1 t2 in
     let subst =
-      unif_rec ~ext_dec ~op ~root:true ~bvars:B_vars.empty
+      unif_rec  ~op ~root:true ~bvars:B_vars.empty
         subst (f1,scope) (rhs,scope)
     in
     Util.debugf ~section 5 "(@[flex_rigid_bind@ :subst %a@])" (fun k->k US.pp subst);
@@ -990,18 +937,11 @@
       true
     with Fail -> false
 
-<<<<<<< HEAD
-  let unify_full ?(ext_dec=false) ?(subst=US.empty) a b : unif_subst =
-    Util.with_prof prof_unify
-      (fun () -> 
-        let res = unif_rec ~ext_dec ~root:true ~op:O_unify ~bvars:B_vars.empty subst a b in
-        res
-        ) ()
-=======
   let unify_full ?(subst=US.empty) a b : unif_subst =
     ZProf.with_prof prof_unify
-      (fun () -> unif_rec ~root:true ~op:O_unify ~bvars:B_vars.empty subst a b) ()
->>>>>>> 68a666e9
+      (fun () -> 
+        unif_rec  ~root:true ~op:O_unify ~bvars:B_vars.empty subst a b
+        ) ()
 
   let unify_syn ?(subst=Subst.empty) a b : Subst.t =
     let subst = US.of_subst subst in
@@ -1017,7 +957,7 @@
       (fun () ->
          let subst = US.of_subst subst in
          let subst =
-           unif_rec ~ext_dec:false subst pattern b
+           unif_rec subst pattern b
              ~root:true ~op:(O_match_protect (P_scope scope)) ~bvars:B_vars.empty
          in
          assert (not @@ US.has_constr subst);
@@ -1034,7 +974,7 @@
       (fun () ->
          let subst = US.of_subst subst in
          let subst =
-           unif_rec ~ext_dec:false
+           unif_rec
              subst (Scoped.make pattern scope) (Scoped.make b scope)
              ~op:(O_match_protect (P_vars blocked)) ~root:true ~bvars:B_vars.empty
          in
@@ -1058,7 +998,7 @@
       in
       O_variant protect
     in
-    let subst = unif_rec ~ext_dec:false ~op ~root:true ~bvars:B_vars.empty subst a b in
+    let subst = unif_rec ~op ~root:true ~bvars:B_vars.empty subst a b in
     assert (not @@ US.has_constr subst);
     let subst = US.subst subst in
     if Subst.is_renaming subst then subst else raise Fail
@@ -1067,7 +1007,7 @@
   let equal ~subst a b =
     let subst = US.of_subst subst in
     try
-      let subst = unif_rec ~ext_dec:false ~op:O_equal ~root:true ~bvars:B_vars.empty  subst a b in
+      let subst = unif_rec ~op:O_equal ~root:true ~bvars:B_vars.empty  subst a b in
       assert (not @@ US.has_constr subst);
       true
     with Fail -> false
@@ -1115,7 +1055,7 @@
     (update :> ?check:bool -> subst -> ty HVar.t Scoped.t -> term Scoped.t -> subst)
 
   let unify_full =
-    (unify_full :> ?ext_dec:bool -> ?subst:unif_subst -> term Scoped.t -> term Scoped.t -> unif_subst)
+    (unify_full :> ?subst:unif_subst -> term Scoped.t -> term Scoped.t -> unif_subst)
 
   let unify_syn =
     (unify_syn :> ?subst:subst -> term Scoped.t -> term Scoped.t -> subst)
@@ -1169,17 +1109,16 @@
     if S.mem subst (var :> InnerTerm.t HVar.t Scoped.t) then update ~check subst var t
     else bind ~check subst var t
 
-  let unify_full ?(ext_dec=false) ?(subst=US.empty) =
+  let unify_full ?(subst=US.empty) =
     fun sc1 sc2 -> 
-<<<<<<< HEAD
       let ta, sca = sc1 in 
       let tb, scb = sc2 in
 
       if(not (Term.DB.is_closed ta) || not (Term.DB.is_closed tb)) then (
          let sk_a, sk_a_subs = Term.DB.skolemize_loosely_bound ta in
          let sk_b, sk_b_subs = Term.DB.skolemize_loosely_bound tb in
-         let res = (unify_full :> ?ext_dec:bool -> ?subst:unif_subst -> term Scoped.t -> term Scoped.t -> unif_subst)
-                  ~ext_dec ~subst (Scoped.make sk_a sca) (Scoped.make sk_b scb) in
+         let res = (unify_full :> ?subst:unif_subst -> term Scoped.t -> term Scoped.t -> unif_subst)
+                   ~subst (Scoped.make sk_a sca) (Scoped.make sk_b scb) in
          let sk_a_rev = Term.IntMap.fold (fun k v acc -> Term.Map.add v k acc) sk_a_subs Term.Map.empty in
          let sk_b_rev = Term.IntMap.fold (fun k v acc -> Term.Map.add v k acc) sk_b_subs Term.Map.empty in
          let sk_rev_union = Term.Map.union (fun _ _ _ -> raise (Invalid_argument "keys must be unique "))
@@ -1190,8 +1129,8 @@
          res'  
       )
       else (
-         (unify_full :> ?ext_dec:bool -> ?subst:unif_subst -> term Scoped.t -> term Scoped.t -> unif_subst)
-         ~ext_dec ~subst sc1 sc2
+         (unify_full :> ?subst:unif_subst -> term Scoped.t -> term Scoped.t -> unif_subst)
+          ~subst sc1 sc2
       )
       
 
@@ -1213,58 +1152,6 @@
       )
       else (
         (unify_syn :> ?subst:subst -> term Scoped.t -> term Scoped.t -> subst)
-=======
-    let ta, sca = sc1 in 
-    let tb, scb = sc2 in
-
-    if (not (Term.DB.is_closed ta) || not (Term.DB.is_closed tb)) then (
-      let sk_a, sk_a_subs = Term.DB.skolemize_loosely_bound ta in
-      let sk_b, sk_b_subs = Term.DB.skolemize_loosely_bound tb in
-      let res = (unify_full :> ?subst:unif_subst -> term Scoped.t -> term Scoped.t -> unif_subst)
-          ~subst (Scoped.make sk_a sca) (Scoped.make sk_b scb) in
-      let sk_a_rev = Term.IntMap.fold (fun k v acc -> Term.Map.add v k acc) sk_a_subs Term.Map.empty in
-      let sk_b_rev = Term.IntMap.fold (fun k v acc -> Term.Map.add v k acc) sk_b_subs Term.Map.empty in
-      let sk_rev_union = Term.Map.union (fun _ _ _ -> raise (Invalid_argument "keys must be unique "))
-          sk_a_rev sk_b_rev in
-      let subst = Unif_subst.subst res in 
-      let mapped = Subst.FO.map (fun t -> Term.DB.unskolemize sk_rev_union t) subst in
-      let res' = Unif_subst.make mapped (Unif_subst.constr_l res) in
-      res'  
-    )
-    else (
-      (unify_full :> ?subst:unif_subst -> term Scoped.t -> term Scoped.t -> unif_subst)
-        ~subst sc1 sc2
-    )
-
-
-  let unify_syn ?(subst=Subst.empty) =
-    fun sc1 sc2 -> 
-    let ta, sca = sc1 in 
-    let tb, scb = sc2 in  
-    if(not (Term.DB.is_closed ta) || not (Term.DB.is_closed tb)) then (
-      let sk_a, sk_a_subs = Term.DB.skolemize_loosely_bound ta in
-      let sk_b, sk_b_subs = Term.DB.skolemize_loosely_bound tb in
-      (* Format.printf "Skolemized %a into %a.\n" Term.pp ta Term.pp sk_a;
-         Format.printf "Skolemized %a into %a.\n" Term.pp tb Term.pp sk_b;
-         Format.printf "Map a:\n";
-         Term.IntMap.iter (fun i t -> Format.printf "[%d:%a]\n" i Term.pp t) sk_a_subs;
-         Format.printf "Map b:\n";
-         Term.IntMap.iter (fun i t -> Format.printf "[%d:%a]\n" i Term.pp t) sk_b_subs; *)
-      let res = (unify_syn :> ?subst:subst -> term Scoped.t -> term Scoped.t -> subst)
-          ~subst (Scoped.make sk_a sca) (Scoped.make sk_b scb) in
-      let sk_a_rev = Term.IntMap.fold (fun k v -> Term.Map.add v k) sk_a_subs Term.Map.empty in
-      let sk_b_rev = Term.IntMap.fold (fun k v -> Term.Map.add v k) sk_b_subs Term.Map.empty in
-      let sk_rev_union = Term.Map.union (fun _ _ _ -> raise (Invalid_argument "keys must be unique "))
-          sk_a_rev sk_b_rev in
-      let res = Subst.FO.map (Term.DB.unskolemize sk_rev_union) res in
-
-      (* Format.printf "Res: %@[%a@]\n" Subst.pp res; *)
-
-      res
-    )
-    else (
-      (unify_syn :> ?subst:subst -> term Scoped.t -> term Scoped.t -> subst)
->>>>>>> 68a666e9
         ~subst sc1 sc2
     )
 
