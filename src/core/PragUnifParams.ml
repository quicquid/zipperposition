--- conflicted
+++ resolved
@@ -13,8 +13,6 @@
 
 let solidification_limit = ref 5
 
-<<<<<<< HEAD
-let max_infs = ref (-1)
-=======
 let max_inferences = ref (-1)
->>>>>>> 6740e5d2
+
+let max_unifs_solid_ff = ref (-1)