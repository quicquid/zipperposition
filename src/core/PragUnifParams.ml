--- conflicted
+++ resolved
@@ -18,17 +18,4 @@
 let k_use_weight_for_solid_subsumption = Flex_state.create_key ()
 
 
-let k_skip_multiplier = Flex_state.create_key ()
-
-<<<<<<< HEAD
-(* let all_paramst_to_def () = 
-=======
-let elim_direction = ref HighToLow
-
-let skip_multiplier = ref 35.0
-
-let all_paramst_to_def () = 
->>>>>>> 0632965c
-  (* intmax does not work because we use high-level bit :(
-     10000 operations is effectively max. *)
-  *)+let k_skip_multiplier = Flex_state.create_key ()