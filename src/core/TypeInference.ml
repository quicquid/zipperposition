--- conflicted
+++ resolved
@@ -561,10 +561,7 @@
               let bound_vars = CCList.combine vars' terms in
               T.let_ ?loc bound_vars u')
       in
-<<<<<<< HEAD
       res
-=======
-      aux l
     | PT.With (l, u) ->
       let vars =
         List.map
@@ -576,7 +573,6 @@
       (* add vars in scope, but just return [u] *)
       with_typed_vars_ ctx ?loc ~infer_ty:(fun ?loc:_ _ ty -> ty) vars
         ~f:(fun _vars -> infer_rec ?loc ctx u)
->>>>>>> 3ca5d46a
     | PT.Match (u, l) ->
       let u = infer_rec ?loc ctx u in
       let ty_u = T.ty_exn u in
