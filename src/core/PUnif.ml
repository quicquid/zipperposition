module U = Unif_subst
module T = Term
module H = HVar
module S = Subst
module P = PatternUnif
module Params = PragUnifParams
module I = Int32
module IntSet = CCSet.Make(CCInt)

let elim_vars = ref IntSet.empty
let ident_vars = ref IntSet.empty


type op =
  | ProjApp
  | ImitFlex
  | ImitRigid
  | Ident
  | Elim

let (<<<) = I.shift_left 
let (>>>) = I.shift_right_logical  
let (&&&) = I.logand
let (|||) = I.logor
let (~~~) = I.lognot

let (i63) = I.of_int 63

let op_masks =
  [ProjApp, ( i63, (0), "proj");
   ImitFlex, (i63 <<< 6, 6, "imit_flex");
   ImitRigid, (i63 <<< 12, 12, "imit_rigid");
   Ident, (i63 <<< 18, 18, "ident");
   Elim, (i63 <<< 24, 24, "elim")]

let get_op flag op =
  let mask,shift,_ = List.assoc op op_masks in
  I.to_int ((flag &&& mask) >>> shift)

let inc_op flag op =
  let old = get_op flag op in
  let mask, shift, _ = List.assoc op op_masks in
  let op_val = (I.succ ((flag &&& mask) >>> shift)) <<< shift in
  let res = (flag &&& (~~~ mask)) ||| op_val in
  assert( old + 1 = (get_op res op));
  res

let pp_flag out flag =
  List.iter (fun (op, (_,_,name)) ->
     CCFormat.fprintf out "|%s:%d" name (get_op flag op);
  ) op_masks

(* Create substitution: v |-> λ u1 ... um. u_i (H1 u1 ... um) ... (Hn u1 ... um)
   where type of u_i is τ1 -> ... τn -> τ where τ is atomic and H_i have correct
   type. This substitution is called a projection. *)
let project_hs_one ~counter pref_types i type_ui =
  let pref_types_ui, _ = Type.open_fun type_ui in
  let n_args_free = List.length pref_types in
  let pref_args = 
    List.mapi (fun i ty -> T.bvar ~ty (n_args_free-i-1)) pref_types in
  let new_vars = 
    List.map (fun ty ->
      let new_ty =  (Type.arrow pref_types ty) in
      T.var (H.fresh_cnt ~counter ~ty:new_ty ()))
    pref_types_ui  in
  let new_vars_applied = List.map (fun nv -> T.app nv pref_args) new_vars in
  let matrix_hd = T.bvar ~ty:type_ui (n_args_free-i-1) in
  let matrix = T.app matrix_hd new_vars_applied in
  T.fun_l pref_types matrix

(* Sometimes the head of the term can be a quantifier. Inside
   the quantifier body, we can have some variables that have
   to be dereferenced. *)
let [@inline] handle_quants ~subst ~scope s =
  let _, body = Term.open_fun s in
  match Term.view body with
  | AppBuiltin(b,[_]) when Builtin.is_quantifier b ->
      Subst.FO.apply Subst.Renaming.none subst (s,scope)
  | _ -> s

(* Create substitution: v |-> λ u1 ... um. f (H1 u1 ... um) ... (Hn u1 ... um)
   where type of f is τ1 -> ... τn -> τ where τ is atomic, H_i have correct
   type and f is a constant. This substitution is called an imitation.*)
let imitate_one ~scope ~counter  s t =
  try
    OSeq.nth 0 (JP_unif.imitate_onesided ~scope ~counter s t)
  with Not_found ->  invalid_arg "no_imits"

let proj_lr ~counter ~scope ~subst s t flag = 
  let hd_s, args_s = CCPair.map1 T.as_var_exn (T.as_app s) in
  let argss_arr = CCArray.of_list args_s in
  let hd_t,_ = T.as_app (snd (T.open_fun t)) in
  let pref_tys, hd_ret_ty = Type.open_fun (HVar.ty hd_s) in
  pref_tys
  |> List.mapi (fun i ty -> i, ty)
  |> (fun l ->
      (* if we performed more than N projections that applied the
        bound variable we back off *)
      if get_op flag ProjApp < !Params.max_app_projections then l
      else List.filter (fun (_, ty) -> List.length (Type.expected_args ty) = 0) l)
  (* If heads are different constants, do not project to those subterms *)
  |> CCList.filter_map (fun ((i, _) as p) -> 
      if i < List.length args_s then (
        let s_i = snd (T.open_fun argss_arr.(i)) in
        let hd_si = T.head_term s_i in
        if ((T.is_const hd_si && T.is_const hd_t && (not (T.equal hd_si hd_t))) 
             || (T.is_bvar argss_arr.(i) && T.is_bvar hd_t && (not (T.equal argss_arr.(i) hd_t)))) then None 
        else Some p
      ) else Some p
  )
  |> CCList.filter_map(fun (i, ty) ->
      let _, arg_ret_ty = Type.open_fun ty in
<<<<<<< HEAD
      match unif_types ~subst ~scope arg_ret_ty hd_ret_ty with
=======
      match PatternUnif.unif_simple ~subst ~scope 
                  (T.of_ty arg_ret_ty) (T.of_ty var_ret_ty) with
>>>>>>> 1e095e19
      | Some subst' ->
        (* we project only to arguments of appropriate type *)
        let subst' = Unif_subst.subst subst' in
        let pr_bind = project_hs_one ~counter pref_tys i ty in
        let max_num_of_apps = 
          List.length @@ Type.expected_args ty in
        let flag' = if max_num_of_apps > 0 then inc_op flag ProjApp else flag in
        (* let flag' = inc_op flag ProjApp in *)
        Some (Subst.FO.bind' subst' (hd_s, scope) (pr_bind, scope), flag')
      | None -> None)

let proj_hs ~counter ~scope ~flex s =
  CCList.map fst @@ proj_lr ~counter ~scope ~subst:Subst.empty flex s Int32.zero

let k_subset ~k l =
  let rec aux i acc l = 
    if i = 0 then OSeq.return acc
    else if i > List.length l then OSeq.empty 
    else (
      match l with 
      | x :: xs ->
        OSeq.interleave (aux i acc xs) (aux (i-1) (x::acc) xs)
      | [] -> assert(false)
    ) in
  
  assert(k>=0);
  aux k [] l

let elim_subsets_rule  ?(max_elims=None) ~elim_vars ~counter ~scope t u (depth) =
  let hd_t, args_t = T.head_term t, Array.of_list (T.args t) in
  let hd_u, args_u = T.head_term u, Array.of_list (T.args u) in
  assert(T.is_var hd_t);
  assert(T.is_var hd_u);
  assert(T.equal hd_t hd_u);

  let hd_var = T.as_var_exn hd_t in
  let var_id = !counter in
  elim_vars := IntSet.add var_id !elim_vars;
  incr counter;

  let pref_tys, ret_ty = Type.open_fun (T.ty hd_t) in
  let pref_len = List.length pref_tys in

  let same_args, diff_args = 
    List.mapi (fun i ty -> 
      if i < Array.length args_t && i < Array.length args_u &&
        T.equal args_t.(i) args_u.(i) 
      then `Left (T.bvar ~ty (pref_len-i-1))
      else `Right (T.bvar ~ty (pref_len-i-1))) pref_tys
    |> CCList.partition_map CCFun.id in

  let diff_args_num = List.length diff_args in
  let end_ = match max_elims with 
            | None -> 0 
            | Some x -> assert(x>0); diff_args_num-x in
  let start,end_,step =
    match !PragUnifParams.elim_direction with
    | HighToLow -> max (diff_args_num-1) 0, max end_ 0,-1
    | LowToHigh -> max end_ 0,max (diff_args_num-1) 0,1
  in
  CCList.range_by start end_ ~step
  |> OSeq.of_list
  |> OSeq.flat_map (fun k ->
    k_subset ~k diff_args
    |> OSeq.map (fun diff_args_subset ->
      assert(List.length diff_args_subset = k);
      let all_args = diff_args_subset @ same_args in
      assert(List.length all_args <= pref_len);
      let arg_tys = List.map T.ty all_args in
      let ty = Type.arrow arg_tys ret_ty in
      let matrix = T.app (T.var (HVar.make ~ty var_id)) all_args in
      let subs_term = T.fun_l pref_tys matrix in
      assert(T.DB.is_closed subs_term);
      (Subst.FO.bind' Subst.empty (hd_var, scope) (subs_term, scope),
            (depth+(diff_args_num-k)))))

let subset_elimination ~max_elims ~counter ~scope t u =
  elim_subsets_rule ~elim_vars ~max_elims ~counter ~scope t u 0
  |> OSeq.map (fun sub_flag -> 
      fst sub_flag, (snd sub_flag))

(*Create all possible projection and imitation bindings. *)
let proj_imit_lr ?(disable_imit=false) ~counter ~scope ~subst s t flag =
  try
    let proj_bindings = 
      let is_ident_last = 
        let hd_var_id = HVar.id (T.as_var_exn (T.head_term s)) in
        IntSet.mem hd_var_id !ident_vars in
      if is_ident_last then []
      else proj_lr ~counter ~scope ~subst s t flag in
    let imit_binding =
      try
        if not disable_imit && (
            (not (Term.is_app_var t) || get_op flag ImitFlex < !Params.max_var_imitations)
            && (Term.is_app_var t || get_op flag ImitRigid < !Params.max_rigid_imitations))
           then (
          let flag' = if Term.is_app_var t then inc_op flag ImitFlex 
                      (*else if List.length (Type.expected_args (Term.ty t)) != 0
                            then inc_op flag ImitRigid else flag in*)
                      else inc_op flag ImitRigid in
          [U.subst @@ imitate_one ~scope ~counter s t, flag'])
        else []
      with Invalid_argument s when String.equal s "no_imits" -> [] in
    let first, second = 
      if !Params._imit_first then imit_binding, proj_bindings
      else proj_bindings, imit_binding in 
    CCList.map (fun x -> Some x) @@ first @ second
    (* OSeq.of_list @@ CCList.map (fun x -> Some x) proj_bindings *)
  with Invalid_argument s when String.equal s "as_var_exn" ->
    []

let elim_rule ~counter ~scope t u flag = 
  let eliminate_at_idx v k =  
    let prefix_types, return_type = Type.open_fun (HVar.ty v) in
    let m = List.length prefix_types in
    let bvars = List.mapi (fun i ty -> T.bvar ~ty (m-1-i)) prefix_types in
    let prefix_types' = CCList.remove_at_idx k prefix_types in
    let new_ty = Type.arrow prefix_types' return_type in
    let bvars' = CCList.remove_at_idx k bvars in
    let matrix_head = T.var (H.fresh_cnt ~counter ~ty:new_ty ()) in
    let matrix = T.app matrix_head bvars' in
    let subst_value = T.fun_l prefix_types matrix in
    let subst = S.FO.bind' Subst.empty (v, scope) (subst_value, scope) in
    subst in 
  
  let eliminate_one t = 
    let hd, args = T.as_app t in
    if T.is_var hd && List.length args > 0 then (
       CCList.range 0 ((List.length args)-1) 
       |> List.map (eliminate_at_idx (T.as_var_exn hd)))
    else [] in
  eliminate_one t
  |> List.map (fun x -> Some (x, inc_op flag Elim))

(* removes all arguments of an applied variable
   v |-> λ u1 ... um. x
 *)
let elim_trivial ~scope ~counter v =  
  let prefix_types, return_type = Type.open_fun (HVar.ty v) in
  let matrix_head = T.var (H.fresh_cnt ~counter ~ty:return_type ()) in
  let subst_value = T.fun_l prefix_types matrix_head in
  let subst = Subst.FO.bind' Subst.empty (v, scope) (subst_value, scope) in
  subst

let renamer ~counter t0s t1s = 
  let lhs,rhs, unifscope, us = U.FO.rename_to_new_scope ~counter t0s t1s in
  lhs,rhs,unifscope,U.subst us

let deciders ~counter () =
  let pattern = 
    if !PragUnifParams.pattern_decider then 
      [(fun s t sub -> [(U.subst @@ PatternUnif.unify_scoped ~subst:(U.of_subst sub) ~counter s t)])] 
    else [] in
  let solid = 
    if !PragUnifParams.solid_decider then 
      [(fun s t sub -> (List.map U.subst @@ SolidUnif.unify_scoped ~subst:(U.of_subst sub) ~counter s t))] 
    else [] in
  pattern @ solid
  
let head_classifier s =
  match T.view @@ T.head_term s with 
  | T.Var x -> `Flex x
  | _ -> `Rigid

let get_depth flag =
  let ops = [ProjApp; ImitFlex; ImitRigid; Ident; Elim] in
  List.fold_left (fun acc o -> get_op flag o + acc ) 0 ops

let oracle ~counter ~scope ~subst (s,_) (t,_) (flag:I.t) =
  let res = 
    if get_depth flag < !Params.max_depth then (
      match head_classifier s, head_classifier t with
      | `Flex x, `Flex y when HVar.equal Type.equal x y ->
        let res = 
          let num_elims = get_op flag Elim in
          let remaining_elims = !Params.max_elims - num_elims in
          if remaining_elims > 0 then (
            subset_elimination ~max_elims:(Some remaining_elims) ~counter ~scope s t
            |> OSeq.map (fun (sub, inc) ->
                let flag' = CCList.fold_left (fun acc _ -> inc_op acc Elim) 
                                             flag (CCList.replicate inc None) in
                Some (sub, flag'))
            |> OSeq.to_list)
          else [Some (elim_trivial ~counter ~scope x, flag)] in
        List.map (CCOpt.map (fun (s,f) -> (s, f))) res
    | `Flex _, `Flex _ ->
        (* all rules  *)
        let ident = 
          if get_op flag Ident < !Params.max_identifications then (
            JP_unif.identify ~scope ~counter s t []
            |> OSeq.map (fun x -> 
                      let subst = U.subst x  in
                      (* variable introduced by identification *)
                      let subs_t = T.of_term_unsafe @@ fst (snd (List.hd (Subst.to_list subst))) in
                      let new_var, _ = T.as_app (snd (T.open_fun subs_t)) in
                      let new_var_id = HVar.id (T.as_var_exn new_var) in
                      (* remembering that we introduced this var in identification *)
                      ident_vars := IntSet.add new_var_id !ident_vars;
                Some (subst, inc_op flag Ident)))
            |> OSeq.to_list
          else [] in
        let proj_imits = 
            List.append 
              (proj_imit_lr ~disable_imit:true ~scope ~counter ~subst s t flag)
              (proj_imit_lr ~disable_imit:true ~scope ~counter ~subst t s flag)
            |> List.map (CCOpt.map (fun (s,f) -> (s, f))) in
        CCList.interleave 
          ident 
          proj_imits
      | `Flex _, `Rigid
      | `Rigid, `Flex _ ->
        List.append
          (proj_imit_lr ~counter ~scope ~subst s t flag)
          (proj_imit_lr ~counter ~scope ~subst t s flag) 
        |> List.map (CCOpt.map (fun (s, f) -> (s, f)))
      | _ -> 
        CCFormat.printf "Did not disassemble properly: [%a]\n[%a]@." T.pp s T.pp t;
        assert false)
    else [] in
  let hd_t, hd_s = T.head_term s, T.head_term t in
  if T.is_var hd_t && T.is_var hd_s && T.equal hd_s hd_t &&
     IntSet.mem (HVar.id @@ T.as_var_exn hd_t) !elim_vars then (
    [], OSeq.empty)
  else (CCList.filter_map CCFun.id res, OSeq.empty)

let unify_scoped =  
  let counter = ref 0 in

  let module PragUnifParams = struct
    exception NotInFragment = PatternUnif.NotInFragment
    exception NotUnifiable = PatternUnif.NotUnifiable
    type flag_type = int32
    let init_flag = (Int32.zero:flag_type)
    let identify_scope = renamer ~counter
    let frag_algs = deciders ~counter (*[]*)
    let pb_oracle s t (f:flag_type) subst scope = 
      oracle ~counter ~scope ~subst s t f
    let oracle_composer = OSeq.append
  end in
  
  let module PragUnif = UnifFramework.Make(PragUnifParams) in
  (fun x y ->
    elim_vars := IntSet.empty;
    ident_vars := IntSet.empty;
    OSeq.map (CCOpt.map Unif_subst.of_subst) (PragUnif.unify_scoped x y))<|MERGE_RESOLUTION|>--- conflicted
+++ resolved
@@ -110,12 +110,8 @@
   )
   |> CCList.filter_map(fun (i, ty) ->
       let _, arg_ret_ty = Type.open_fun ty in
-<<<<<<< HEAD
-      match unif_types ~subst ~scope arg_ret_ty hd_ret_ty with
-=======
       match PatternUnif.unif_simple ~subst ~scope 
-                  (T.of_ty arg_ret_ty) (T.of_ty var_ret_ty) with
->>>>>>> 1e095e19
+                  (T.of_ty arg_ret_ty) (T.of_ty hd_ret_ty) with
       | Some subst' ->
         (* we project only to arguments of appropriate type *)
         let subst' = Unif_subst.subst subst' in
