--- conflicted
+++ resolved
@@ -90,8 +90,8 @@
 end
 
 (** {2 Containers} *)
-module IntMap = Map.Make(struct type t = int 
-                                let compare : int -> int -> int = Pervasives.compare 
+module IntMap = Map.Make(struct type t = int
+                                let compare : int -> int -> int = Pervasives.compare
                          end)
 
 module Tbl = T.Tbl
@@ -142,7 +142,7 @@
     let res = T.app ~ty:(ty_result : Type.t :> T.t) f l in
     Util.exit_prof prof_app;
     res
-    
+
 
 let app_full f tyargs l =
   let l = (tyargs : Type.t list :> T.t list) @ l in
@@ -235,29 +235,29 @@
     app f l1 (* re-apply to type parameters *)
   | _ -> t
 
-let get_mand_args t = 
+let get_mand_args t =
   match view t with
     | App (f,l) ->
-      let num_mand_args = 
+      let num_mand_args =
         begin match as_const f with
           | Some id -> ID.num_mandatory_args id
           | None -> 0
-        end 
+        end
       in
       let _, other_args = CCList.take_drop_while is_type l in
       let mand_args, _ = CCList.take_drop num_mand_args other_args in
-      mand_args 
+      mand_args
     | _ -> []
 
 
-let as_app_with_mandatory_args t = 
+let as_app_with_mandatory_args t =
   match view t with
     | App (f,l) ->
-      let num_mand_args = 
+      let num_mand_args =
         begin match as_const f with
           | Some id -> ID.num_mandatory_args id
           | None -> 0
-        end 
+        end
       in
       let ty_args, other_args = CCList.take_drop_while is_type l in
       let mand_args, other_args = CCList.take_drop num_mand_args other_args in
@@ -382,7 +382,6 @@
 
 let is_ground t = T.is_ground t
 
-<<<<<<< HEAD
 let rec in_pfho_fragment t =
    match view t with
     | Var _ -> if (not (type_ok (ty t))) then
@@ -392,45 +391,43 @@
                  else (raise (Failure (CCFormat.sprintf "Constant has wrong type [%a] " ID.pp sym)))
     | AppBuiltin( _, l)
     | App (_, l) -> let hd = head_term t in
-                    let hd_is_skolem = match as_const hd with 
+                    let hd_is_skolem = match as_const hd with
                                     | Some sym -> ID.is_skolem sym
-                                    | None -> false in  
+                                    | None -> false in
                     if((not (is_var hd || hd_is_skolem) || type_ok (ty t)) &&
                       List.map ty l |> List.for_all type_ok
                     && List.for_all in_pfho_fragment l) then true
-                    else (raise (Failure (CCFormat.sprintf "Arugment of a term has wrong type [%a]" T.pp t)))  
-    | Fun (var_t, body) -> if(type_ok (var_t) && 
+                    else (raise (Failure (CCFormat.sprintf "Arugment of a term has wrong type [%a]" T.pp t)))
+    | Fun (var_t, body) -> if(type_ok (var_t) &&
                            type_ok (ty body) &&
                            in_pfho_fragment body) then true
                            else (raise (Failure (CCFormat.sprintf "Lambda body has wrong type [%a]" T.pp t)))
     | DB _ -> if(type_ok (ty t)) then true
-              else (raise (Failure "Bound variable has wrong type")) 
-   and type_ok ty_ = 
+              else (raise (Failure "Bound variable has wrong type"))
+   and type_ok ty_ =
     not (Type.Seq.sub ty_ |> Iter.mem ~eq:Type.equal (Type.prop)) &&
     not (Type.Seq.sub ty_ |> Iter.mem ~eq:Type.equal (Type.tType))
 
 let in_lfho_fragment t =
-   in_pfho_fragment t && 
-      (Seq.subterms t) |> 
-      (fun subts -> 
-         if Iter.for_all (fun subt -> not (is_fun subt)) subts 
+   in_pfho_fragment t &&
+      (Seq.subterms t) |>
+      (fun subts ->
+         if Iter.for_all (fun subt -> not (is_fun subt)) subts
          then true
          else raise (Failure "has lambda"))
 
-let rec is_fo_term t = 
+let rec is_fo_term t =
   match view t with
-  | Var _ -> not @@ Type.is_fun @@ ty t 
+  | Var _ -> not @@ Type.is_fun @@ ty t
   | AppBuiltin (_,l) -> List.for_all is_fo_term l
   | App (hd, l) -> let expected_args = List.length @@ Type.expected_args @@ ty hd in
                    let actual_args = List.length l in
                    expected_args = actual_args &&
-                     List.for_all is_fo_term (hd :: l)   
+                     List.for_all is_fo_term (hd :: l)
   | Const _ -> true
   | _ -> false
 
 
-=======
->>>>>>> 892d87eb
 let monomorphic t = Iter.is_empty (Seq.ty_vars t)
 
 let max_var set = VarSet.to_seq set |> Seq.max_var
@@ -447,7 +444,6 @@
   |> List.rev
 
 let depth t = Seq.subterms_depth t |> Iter.map snd |> Iter.fold max 0
-<<<<<<< HEAD
 
 
 (* @param vars the free variables the parameter must depend upon
@@ -469,8 +465,6 @@
    app_full (const id ~ty)
       (List.map Type.var ty_vars)
       (List.map var vars)
-=======
->>>>>>> 892d87eb
 
 let rec head_exn t = match T.view t with
   | T.Const s -> s
@@ -523,8 +517,8 @@
       if ty_args || not (Type.is_tType (ty t))
       then f (PW.make t (PB.to_pos pb))
     | Fun (_, u) ->
-      f (PW.make t (PB.to_pos pb)); 
-      if fun_bodies 
+      f (PW.make t (PB.to_pos pb));
+      if fun_bodies
       then aux (PB.body pb) u
     | App (head, _) when not var_args && T.is_var head ->
       f (PW.make t (PB.to_pos pb))
@@ -771,60 +765,60 @@
   let eval = T.DB.eval
   let unshift = T.DB.unshift
   let unbound = T.DB.unbound
-  let skolemize_loosely_bound ?(already_sk=IntMap.empty) t =  
+  let skolemize_loosely_bound ?(already_sk=IntMap.empty) t =
   let rec aux skolemized depth subt =
-    match view subt with 
+    match view subt with
     | Const _
     | Var _ ->  (subt, skolemized)
     | DB i ->
         if i >= depth then
-          (match IntMap.find_opt (i-depth) skolemized with 
+          (match IntMap.find_opt (i-depth) skolemized with
           | (Some sk) -> (sk, skolemized)
-          | None -> 
+          | None ->
              let new_sk = mk_fresh_skolem [] (ty subt) in
              let skolemized = IntMap.add (i-depth) new_sk skolemized in
              new_sk,skolemized)
           else subt, skolemized
     | Fun (v_ty,body) -> let b', s' = aux skolemized (depth+1) body in
-                         fun_ v_ty b', s' 
+                         fun_ v_ty b', s'
     | App (f, l) ->
        let hd', s' = aux skolemized depth f in
-       let args, s'' = sk_args l s' depth  in   
+       let args, s'' = sk_args l s' depth  in
        app hd' args, s''
-    | AppBuiltin (hd,l) -> let args, s' = sk_args l skolemized depth in 
+    | AppBuiltin (hd,l) -> let args, s' = sk_args l skolemized depth in
                            app_builtin ~ty:(ty subt) hd args, s'
-  and sk_args l subst depth = 
-      List.fold_right (fun arg (acc, s) -> 
+  and sk_args l subst depth =
+      List.fold_right (fun arg (acc, s) ->
         let arg', s_new = aux s depth arg in
-        arg'::acc, s_new) 
+        arg'::acc, s_new)
       l ([], subst)
-  in 
+  in
     aux already_sk 0 t
-  
-  let unskolemize sk_to_vars t = 
+
+  let unskolemize sk_to_vars t =
     let rec aux depth subt =
       match Map.find_opt subt sk_to_vars  with
         Some i -> bvar ~ty:(ty subt) (depth+i)
-        | None -> 
+        | None ->
           (match view subt with
           | Const _  | Var _  | DB _ -> subt
-          | Fun (v_ty,body) -> fun_ v_ty (aux (depth+1) body) 
+          | Fun (v_ty,body) -> fun_ v_ty (aux (depth+1) body)
           | App (f, l) -> let f' = aux depth f in
                           app f' (List.map (aux depth) l)
           | AppBuiltin (hd,l) -> app_builtin ~ty:(ty subt) hd (List.map (aux depth) l))
    in aux 0 t
 
-  let rec map_vars_shift ?(depth=0) var_map t =   
-   match view t with 
+  let rec map_vars_shift ?(depth=0) var_map t =
+   match view t with
    | Const _  | DB _ -> t
-   | Var _ -> (match Map.find_opt t var_map with 
+   | Var _ -> (match Map.find_opt t var_map with
               | Some i -> bvar ~ty:(ty t) (i + depth)
-              | None -> t) 
-   | Fun (v_ty,body) -> let depth = depth+1 in 
-                        fun_ v_ty (map_vars_shift ~depth var_map body) 
+              | None -> t)
+   | Fun (v_ty,body) -> let depth = depth+1 in
+                        fun_ v_ty (map_vars_shift ~depth var_map body)
    | App (f, l) -> let f' = map_vars_shift ~depth var_map f in
                    app f' (List.map (map_vars_shift ~depth var_map) l)
-   | AppBuiltin (hd,l) -> app_builtin ~ty:(ty t) hd 
+   | AppBuiltin (hd,l) -> app_builtin ~ty:(ty t) hd
                           (List.map (map_vars_shift ~depth var_map) l)
 
 end
