
(* This file is free software, part of Zipperposition. See file "license" for more details. *)

(** {1 Precedence (total ordering) on symbols} *)

type symbol_status =
  | Multiset
  | Lexicographic
  | LengthLexicographic

let section = Util.Section.(make "precedence")

let db_w_def = 1
let lmb_w_def = 1

(** {2 Weight of Symbols} *)
module Weight = struct
  type t = {
    omega: int;
    one: int;
  }
  (** [a, b] is [a·ω + b] *)

  let make omega one = {omega; one}

  let int i : t = make 0 i
  let zero = int  0
  let one = int 1
  let omega : t = make 1 0
  let omega_plus i : t = make 1 i

  let mult c a : t = {omega = a.omega * c; one = a.one * c}

  let add a b: t = {omega=a.omega+b.omega; one=a.one+b.one}
  let diff a b: t = {omega=a.omega-b.omega; one=a.one-b.one}

  module Infix = struct
    let (+) = add
    let (-) = diff
  end
  include Infix

  let compare a b: int =
    if a.omega=b.omega
    then CCInt.compare a.one b.one
    else CCInt.compare a.omega b.omega

  let sign a: int = compare a zero

  let pp out (a:t): unit =
    if a.omega=0 then CCFormat.int out a.one
    else if a.one=0 then Format.fprintf out "%d@<1>·@<1>ω" a.omega
    else Format.fprintf out "%d@<1>·@<1>ω+%d" a.omega a.one
  let to_string = CCFormat.to_string pp
end

(** {2 Constraints} *)

let get_arity ~sig_ref s =
  try 
    snd (Signature.arity !sig_ref s)
  with Not_found -> 0

let is_not_fresh_sk = -1
let is_post_cnf_skolem ~sig_ref s =
  not (Signature.mem !sig_ref s)
  || (match ID.as_skolem s with 
    | Some ID.K_after_cnf -> true
    | _ -> false) 

let post_cnf_id ~sig_ref s =
  if is_post_cnf_skolem ~sig_ref s then ID.id s else is_not_fresh_sk

let on_signature_update = Signal.create()

let update_signature prev_sig signature =
  prev_sig := signature;
  Signal.ContinueListening

module Constr = struct
  type 'a t = ID.t -> ID.t -> int
    constraint 'a = [< `partial | `total]

  type prec_fun = signature:Signature.t -> ID.t Iter.t -> [`partial] t

  (* In the following functions, fresh symbols are made the smallest.
     However, newer fresh symbols are placed after older fresh symbols
     (using monotonicity of the value of ID.int)
   *)

  let arity ~signature _ s1 s2 =
    let _sig = ref signature in
    Signal.on on_signature_update (update_signature _sig);
    let open CCOrd in
    (* bigger arity means bigger symbol *)
<<<<<<< HEAD
    - (CCInt.compare (post_cnf_id ~sig_ref:_sig s1) (post_cnf_id ~sig_ref:_sig s2))
=======
    - (CCBool.compare (is_post_cnf_skolem ~sig_ref:_sig s1) (is_post_cnf_skolem ~sig_ref:_sig s2))
>>>>>>> b002e2d1
    <?> (CCInt.compare, get_arity ~sig_ref:_sig s1, get_arity ~sig_ref:_sig s2)
    <?> (ID.compare, s1, s2)

  let inv_arity ~signature _ s1 s2 =
    let _sig = ref signature in
    Signal.on on_signature_update (update_signature _sig);
    let open CCOrd in
<<<<<<< HEAD
    - (CCInt.compare (post_cnf_id ~sig_ref:_sig s1) (post_cnf_id ~sig_ref:_sig s2))
=======
    - (CCBool.compare (is_post_cnf_skolem ~sig_ref:_sig s1) (is_post_cnf_skolem ~sig_ref:_sig s2))
>>>>>>> b002e2d1
    <?> (CCInt.compare, get_arity ~sig_ref:_sig s2, get_arity ~sig_ref:_sig s1)
    <?> (ID.compare, s1, s2)

  let invfreqhack ~signature seq =
    let _sig = ref signature in
    Signal.on on_signature_update (update_signature _sig);

    (* symbol -> number of occurrences of symbol in seq *)
    let tbl = ID.Tbl.create 16 in
    Iter.iter (ID.Tbl.incr tbl) seq;
    let avg = 
      if Iter.length seq == 0 then 10
      else Iter.sum (ID.Tbl.values tbl) / Iter.length (ID.Tbl.values tbl) in
    let find_freq s = ID.Tbl.get_or ~default:avg tbl s in
    let max_unary_freq =
      Signature.Seq.symbols signature
      |> Iter.filter_map (fun id ->
        if snd @@ Signature.arity signature id == 1 
        then Some (find_freq id)
        else None 
      )
      |> Iter.max
      |> CCOpt.get_or ~default:max_int in
    (* compare by inverse frequency (higher frequency => smaller) *)
    let is_unary_max_freq _sig s1 =
      Signature.mem !_sig s1
      && get_arity ~sig_ref:_sig s1 == 1
      && find_freq s1 == max_unary_freq in
    
    let is_nullary _sig s1 =
      Signature.mem !_sig s1 
      && get_arity ~sig_ref:_sig s1 == 0 in

    fun s1 s2 ->
      let open CCOrd in
      (* criteria as in generate_invfreq_hack_precedence -- E source *)
      let categorize s =
        if is_post_cnf_skolem ~sig_ref:_sig s then (min_int, ID.id s, 0)
        else if is_nullary _sig s then (min_int+1, - (find_freq s), ID.id s)
        else if is_unary_max_freq _sig s then (max_int, 0, ID.id s)
        else (- (find_freq s), get_arity ~sig_ref:_sig s, ID.id s) in
      let (a1,a2,a3), (b1,b2,b3) = CCPair.map_same categorize (s1, s2) in
      CCInt.compare a1 b1
      <?> (CCInt.compare, a2, b2)
      <?> (CCInt.compare, a3, b3)

  let invfreq_constmin ~signature seq =
    let _sig = ref signature in
    Signal.on on_signature_update (update_signature _sig);

    (* symbol -> number of occurrences of symbol in seq *)
    let tbl = ID.Tbl.create 16 in
    Iter.iter (ID.Tbl.incr tbl) seq;
    let avg = 
      if Iter.length seq == 0 then 10
      else Iter.sum (ID.Tbl.values tbl) / Iter.length (ID.Tbl.values tbl) in
    let find_freq s = ID.Tbl.get_or ~default:avg tbl s in
    
    let is_nullary _sig s1 =
      Signature.mem !_sig s1 
      && get_arity ~sig_ref:_sig s1 == 0 in

    fun s1 s2 ->
      let open CCOrd in
      (* criteria as in generate_invfreq_hack_precedence -- E source *)
      let categorize s =
        if is_post_cnf_skolem ~sig_ref:_sig s then (min_int, ID.id s, 0)
        else if is_nullary _sig s then (min_int+1, - (find_freq s), ID.id s)
        else (- (find_freq s), get_arity ~sig_ref:_sig s, ID.id s) in
      let (a1,a2,a3), (b1,b2,b3) = CCPair.map_same categorize (s1, s2) in
      CCInt.compare a1 b1
      <?> (CCInt.compare, a2, b2)
      <?> (CCInt.compare, a3, b3)

  let invfreqconj ~signature seq =
    (* The set of conjecture symbols cannot increase, so we do not subscribe to
       signature changes*)
    let tbl = ID.Tbl.create 16 in
    Iter.iter (ID.Tbl.incr tbl) seq;
    let avg = 
      if Iter.length seq == 0 then 10
      else Iter.sum (ID.Tbl.values tbl) / Iter.length (ID.Tbl.values tbl) in
    let find_freq s = ID.Tbl.get_or ~default:avg tbl s in

    fun s1 s2 ->
      let open CCOrd in
      (* criteria as in generate_invfreq_hack_precedence -- E source *)
      let categorize s =
        if is_post_cnf_skolem ~sig_ref:(ref (signature)) s then (min_int, ID.id s, 0)
        else 
        ((if Signature.sym_in_conj s signature then 1 else 0),
          find_freq s, ID.id s) in
      let (a1,a2,a3), (b1,b2,b3) = CCPair.map_same categorize (s1, s2) in
      CCInt.compare a1 b1
      <?> (CCInt.compare, a2, b2)
      <?> (CCInt.compare, a3, b3)

  
  (* symbol -> number of occurrences of symbol in seq *)
  let invfreq ~signature seq =
    (* Does not use the signature *)
    let tbl = ID.Tbl.create 16 in
    Iter.iter (ID.Tbl.incr tbl) seq;
    let avg = 
      if Iter.length seq == 0 then 10
      else Iter.sum (ID.Tbl.values tbl) / Iter.length (ID.Tbl.values tbl) in
    let find_freq s = ID.Tbl.get_or ~default:avg tbl s in
    let sig_ref = ref signature in
    (* compare by inverse frequency (higher frequency => smaller) *)
    fun s1 s2 ->
      let open CCOrd in
      let n1 = find_freq s1 in
      let n2 = find_freq s2 in

<<<<<<< HEAD
      - (CCInt.compare (post_cnf_id ~sig_ref s1) (post_cnf_id ~sig_ref s2))
=======
      - (CCBool.compare (is_post_cnf_skolem ~sig_ref s1) (is_post_cnf_skolem ~sig_ref s2))
>>>>>>> b002e2d1
      (* post-cnf symbols have the same value of n2 and n1 *)
      <?> (CCInt.compare, n2, n1)
      <?> (ID.compare, s1, s2)
  
  let unary_first ~signature _ s1 s2 =
    let open CCOrd in
    
    let _sig = ref signature in
    Signal.on on_signature_update (update_signature _sig);
    
    let is_unary _sig s = get_arity ~sig_ref:_sig s == 1 in
    let weight _sig s =
      if is_post_cnf_skolem ~sig_ref:_sig s then min_int
      else if is_unary _sig s then max_int
      else if not (Signature.mem !_sig s) then max_int - 1
      else get_arity ~sig_ref:_sig s  in
    CCInt.compare (weight _sig s1) (weight _sig s2)
    <?> (ID.compare, s1, s2)

  let const_first ~signature _ s1 s2 =
    let open CCOrd in

    let _sig = ref signature in
    Signal.on on_signature_update (update_signature _sig);

    let is_const _sig s = get_arity ~sig_ref:_sig s == 0 in
    let weight _sig s =
      if is_post_cnf_skolem ~sig_ref:_sig s then min_int
      else if not (Signature.mem !_sig s) then max_int -1
      else if is_const _sig s then max_int
      else get_arity ~sig_ref:_sig s  in
    CCInt.compare (weight _sig s1) (weight _sig s2)
    <?> (ID.compare, s1, s2)

  let prec_fun_of_str name =
    let map = [
      ("arity", arity);
      ("invarity", inv_arity);
      ("invfreq", invfreq);
      ("invfreqhack", invfreqhack);
      ("invfreq_constmin", invfreq_constmin);
      ("invfreq_conj", invfreqconj);
      ("unary_first", unary_first);
      ("const_first", const_first);
    ] in
    match CCList.assoc_opt ~eq:CCString.equal name map with 
    | Some wfun -> wfun
    | None -> 
      let err =
        CCFormat.sprintf "precedences are one of: (@[%a@])" 
          (CCList.pp CCString.pp ~pp_sep:(CCFormat.return "|@,")) (List.map fst map) in
      invalid_arg err

  (* regular string ordering *)
  let alpha a b =
    let c = String.compare (ID.name a) (ID.name b) in
    if c = 0
    then ID.compare a b else c

  let max ~signature l =
    let set = ID.Set.of_iter l in
    fun s1 s2 ->
      let is_max1 = ID.Set.mem s1 set in
      let is_max2 = ID.Set.mem s2 set in
      match is_max1, is_max2 with
      | true, true
      | false, false -> 0
      | true, false -> 1
      | false, true -> -1

  let min ~signature l =
    let set = ID.Set.of_iter l in
    fun s1 s2 ->
      let is_min1 = ID.Set.mem s1 set in
      let is_min2 = ID.Set.mem s2 set in
      match is_min1, is_min2 with
      | true, true
      | false, false -> 0
      | true, false -> -1
      | false, true -> 1

  let compose a b s1 s2 =
    let c = a s1 s2 in
    if c=0 then b s1 s2 else c

  let compose_sort l =
    if l=[] then invalid_arg "Precedence.Constr.compose_sort";
    let l = List.sort (CCFun.compose_binop fst CCInt.compare) l in
    let rec mk = function
      | [] -> assert false
      | [_,o] -> o
      | (_,o1) :: tail ->
        let o2 = mk tail in
        compose o1 o2
    in
    mk l

  let compare_by ~constr a b = constr a b

  let make c = c
end

(* TODO: think about how to compare some builtins (true, false, numbers...) *)

type t = {
  mutable snapshot : ID.t list;
  (* symbols by increasing order *)
  mutable tbl: int ID.Tbl.t Lazy.t;
  (* symbol -> index in precedence *)
  status: symbol_status ID.Tbl.t;
  (* symbol -> status *)
  mutable weight: ID.t -> Weight.t;
  (* weight function *)
  mutable arg_coeff: ID.t -> int list;
  (* argument coefficients *)
  db_w : int;
  lmb_w : int;
  constr : [`total] Constr.t;
  (* constraint used to build and update the precedence *)
}

type precedence = t

let equal p1 p2 =
  try List.for_all2 ID.equal p1.snapshot p2.snapshot
  with Invalid_argument _ -> false

let snapshot p = p.snapshot

(* Precedence weight for E-like selection functions *)
let sel_prec_weight p s1 =
  let lazy tbl = p.tbl in
  ID.Tbl.get_or ~default:100 tbl s1

let compare_by_tbl p s1 s2 =
  let lazy tbl = p.tbl in
  let i1 = ID.Tbl.get_or ~default:~-1 tbl s1 in
  let i2 = ID.Tbl.get_or ~default:~-1 tbl s2 in
  let c = CCInt.compare i1 i2 in
  if c = 0
  then (
    assert (i1=(-1) && i2=(-1) || ID.equal s1 s2);
    c
  )
  else c

let compare p s1 s2 = match ID.as_parameter s1, ID.as_parameter s2 with
  | None, None -> compare_by_tbl p s1 s2
  | Some _, None -> -1
  | None, Some _ -> 1
  | Some i, Some j -> CCOrd.int i j

let mem p s =
  let lazy tbl = p.tbl in
  ID.Tbl.mem tbl s

let status p s = ID.Tbl.get_or ~default:LengthLexicographic p.status s

let weight p s = p.weight s

let db_weight p = Weight.int p.db_w
let lam_weight p = Weight.int p.lmb_w

let arg_coeff p s i = try List.nth (p.arg_coeff s) i with _ -> 1

let declare_status p s status =
  ID.Tbl.replace p.status s status

module Seq = struct
  let symbols p = Iter.of_list p.snapshot
end

let pp_ pp_id out l =
  Format.fprintf out "[@[<2>%a@]]" (Util.pp_list ~sep:" < " pp_id) l

let pp_snapshot out l = pp_ ID.pp out l

let pp out prec =
  let pp_id out s = match status prec s with
    | Multiset -> Format.fprintf out "%a[M]" ID.pp s
    | Lexicographic -> Format.fprintf out "%a[L]" ID.pp s
    | LengthLexicographic -> Format.fprintf out "%a" ID.pp s
  in
  pp_ pp_id out prec.snapshot

let pp_debugf out prec =
  let pp_id out s = match status prec s with
    | Multiset -> Format.fprintf out "%a[M]" ID.pp_full s
    | Lexicographic -> Format.fprintf out "%a[L]" ID.pp_full s
    | LengthLexicographic -> Format.fprintf out "%a" ID.pp_full s
  in
  pp_ pp_id out prec.snapshot

let to_string = CCFormat.to_string pp

(* build a table  symbol -> i. such as if
    [tbl s = i], then w[List.nth i l = s] *)
let mk_tbl_ l =
  let tbl = ID.Tbl.create 64 in
  List.iteri
    (fun i s -> ID.Tbl.add tbl s i)
    l;
  tbl

(** {3 Weight} *)

type weight_fun = ID.t -> Weight.t
type arg_coeff_fun = ID.t -> int list

(* constant weight *)
let default_weight = Weight.int 2
let weight_constant _ = default_weight
let empty_sig = Signature.empty

let depth_occ_driver ~flip stmt_d =
  let tbl = ID.Tbl.create 16 in
  Iter.iter (fun (sym,d) -> 
      try 
        let l = ID.Tbl.find tbl sym in
        ID.Tbl.replace tbl sym (d :: l)
      with _ -> ID.Tbl.add tbl sym [d]
    ) stmt_d;

  let rec sum = function 
    | [] -> 0
    | x :: xs -> x + (sum xs) in

  let sorted = 
    ID.Tbl.to_list tbl 
    |> List.map (fun (id, depths) -> 
        let d_sum = sum depths and n = List.length depths in
        (d_sum / n, n, id))
    |> List.sort (fun (avg1, n1, id1) (avg2, n2, id2) -> 
        let open CCOrd in
        if flip then compare avg2 avg1 <?> (compare, n2, n1) <?> (ID.compare, id2, id1)
        else compare avg1 avg2 <?> (compare, n1, n2) <?> (ID.compare, id1, id2)
      ) in

  ID.Tbl.clear tbl;
  let tbl = ID.Tbl.create 16 in
  List.iteri (fun i (_,_,sym) -> ID.Tbl.add tbl sym (Weight.int (i + 5))) sorted;
  let default = Weight.int 5 in
  fun sym -> (
    if is_post_cnf_skolem ~sig_ref:(ref empty_sig) sym then default_weight
    else ID.Tbl.get_or ~default tbl sym)

let inv_depth_occurrence = depth_occ_driver ~flip:false
let depth_occurrence = depth_occ_driver ~flip:true


let max_arity signature = 
  Signature.Seq.symbols signature
  |> Iter.map (fun sym -> snd @@ Signature.arity signature sym)
  |> Iter.max |> CCOpt.get_or ~default:max_int

(* weight of f = arity of f + 4 *)
let weight_modarity ~signature =
  let _sig = ref signature in
  Signal.on on_signature_update (update_signature _sig);

  fun a ->
    let arity =  try snd @@ Signature.arity !_sig a with _ -> 5 in
    if is_post_cnf_skolem ~sig_ref:(ref empty_sig) a then default_weight
    else Weight.int (arity + 4)

let weight_arity0 ~signature =
  let _sig = ref signature in
  Signal.on on_signature_update (update_signature _sig);

  let max_arity a b =
    match a, b with
    | None, x -> Some x
    | Some (_, arity1), (_,arity2) ->
      if arity2 > arity1 then Some b else a in

  let max_sym = 
    Signature.Seq.symbols signature
    |> Iter.fold (fun acc sym -> 
        max_arity acc (sym,ID.id sym)
      ) None
    |> CCOpt.map fst in
  
  function a ->
    let res = 
      match max_sym with 
      | None -> get_arity ~sig_ref:_sig a + 1
      (* no access to the precedence, cannot compute max symbol -- cannot assign 0 *)
      | Some m_id -> if ID.equal m_id a then 1 else (get_arity ~sig_ref:_sig a + 1)
    in
    if is_post_cnf_skolem ~sig_ref:(ref empty_sig) a then default_weight
    else Weight.int res
    

let weight_invarity ~signature =
  (* Depends on max arity, and cannot easily evolve during the proving *)
  let max_a = max_arity signature in
  (fun a ->
     let arity =  try snd @@ Signature.arity signature a with _ -> 0 in
     if is_post_cnf_skolem ~sig_ref:(ref empty_sig) a then default_weight
     else Weight.int (max_a - arity + 3))

let weight_sq_arity ~signature =
  let _sig = ref signature in
  Signal.on on_signature_update (update_signature _sig);
  fun a ->
    let arity =  try snd @@ Signature.arity !_sig a with _ -> 2 in
    if is_post_cnf_skolem ~sig_ref:(ref empty_sig) a then default_weight
    else Weight.int (arity * arity + 1)

let weight_invsq_arity ~signature =
  (* Depends on max arity, and cannot easily evolve during the proving *)
  let max_a = max_arity signature in
  (fun a -> 
    let arity =  try snd @@ Signature.arity signature a with _ -> max_a / 2 in
    if is_post_cnf_skolem ~sig_ref:(ref empty_sig) a then default_weight
    else Weight.int (max_a*max_a - arity * arity + 1))

let weight_invfreq (symbs : ID.t Iter.t) : ID.t -> Weight.t =
  let tbl = ID.Tbl.create 16 in
  Iter.iter (ID.Tbl.incr tbl) symbs;
  let max_freq = List.fold_left (max) 0 (ID.Tbl.values_list tbl) in
  fun sym ->
    if is_post_cnf_skolem ~sig_ref:(ref empty_sig) sym then default_weight
    else Weight.int (max_freq - (ID.Tbl.get_or ~default:(max_freq/2) tbl sym) + 5) 

let weight_freq (symbs : ID.t Iter.t) : ID.t -> Weight.t =
  let tbl = ID.Tbl.create 16 in
  Iter.iter (ID.Tbl.incr tbl) symbs;
  fun sym -> 
    if is_post_cnf_skolem ~sig_ref:(ref empty_sig) sym then default_weight
    else Weight.int ((ID.Tbl.get_or ~default:10 tbl sym) + 5) 

let weight_invfreqrank (symbs : ID.t Iter.t) : ID.t -> Weight.t =
  let tbl = ID.Tbl.create 16 in
  Iter.iter (ID.Tbl.incr tbl) symbs;
  let sorted = 
    Iter.sort ~cmp:(fun s1 s2 -> 
        CCInt.compare (ID.Tbl.get_or tbl ~default:0 s1) 
          (ID.Tbl.get_or tbl ~default:0 s2)) symbs in
  ID.Tbl.clear tbl;
  let tbl = ID.Tbl.create 16 in
  Iter.iteri (fun i (sym:ID.t) -> ID.Tbl.add tbl sym (i+1)) sorted;
  (fun sym -> 
    if is_post_cnf_skolem ~sig_ref:(ref empty_sig) sym then default_weight
    else Weight.int (ID.Tbl.get_or ~default:10 tbl sym))


let weight_freqrank (symbs : ID.t Iter.t) : ID.t -> Weight.t =
  let tbl = ID.Tbl.create 16 in
  Iter.iter (ID.Tbl.incr tbl) symbs;
  let sorted = 
    Iter.sort ~cmp:(fun s1 s2 -> 
        CCInt.compare (ID.Tbl.get_or tbl ~default:0 s2) 
          (ID.Tbl.get_or tbl ~default:0 s1)) symbs in
  ID.Tbl.clear tbl;
  Iter.iteri (fun i sym -> ID.Tbl.add tbl sym (i+1)) sorted;
  (fun sym -> 
    if is_post_cnf_skolem ~sig_ref:(ref empty_sig) sym then default_weight
    else Weight.int (ID.Tbl.get_or ~default:10 tbl sym))

(* This function takes base KBO weight function and adjusts it so
   that defined symbols are larger than its defitnitions. *)
let lambda_def_weight lm_w db_w base_weight lits =
  let def_rhs lit =
    let is_def t =
      let hd,args = Term.as_app t in
      Term.is_const hd && List.for_all Term.is_var args &&
      Term.Set.cardinal (Term.Set.of_list args) = List.length args
    in
    
    match lit with
    | SLiteral.Eq(lhs,rhs) ->
      if is_def lhs then Some (rhs, Term.head_exn lhs)
      else if is_def rhs then Some (lhs, Term.head_exn rhs)
      else None  
    | _ -> None in

  let evaluate_weight current_evals t =
    2*(Term.weight ~sym:(fun sy -> 
      ID.Map.get_or sy current_evals ~default:((base_weight sy).Weight.one)
    ) t + 
      (Term.Seq.subterms ~include_builtin:true ~include_app_vars:true t
      |> Iter.fold (fun acc sub -> 
        let inc = 
          if Term.is_fun sub then lm_w
          else if Term.is_bvar sub then db_w
          else 0 in
        acc + inc ) 0))
     in

  let id_map = 
    Iter.fold (fun acc lit ->
      match def_rhs lit with 
      | Some (rhs,lhs_id) ->
        let rhs_eval = evaluate_weight acc rhs in
        ID.Map.update lhs_id (fun prev ->
          Some (max (CCOpt.get_or ~default:0 prev) rhs_eval)
        ) acc
      | None -> acc) ID.Map.empty lits in

  
  fun sy ->
    if is_post_cnf_skolem ~sig_ref:(ref empty_sig) sy then default_weight
    else Weight.int (ID.Map.get_or ~default:(base_weight sy).Weight.one sy id_map)

let weight_fun_of_string ~signature ~lits ~lm_w ~db_w s sd = 
  let syms_only sym_depth = 
    Iter.map fst sym_depth in
  let with_syms f sym_depth = f (syms_only sym_depth) in
  let ignore_arg f _ = f in 

  let wf_map = 
    ["invfreq", with_syms weight_invfreq; 
     "freq", with_syms weight_freq; 
     "invfreqrank", with_syms weight_invfreqrank;
     "freqrank", with_syms weight_freqrank;
     "modarity", ignore_arg @@ weight_modarity ~signature;
     "arity0", ignore_arg @@ weight_arity0 ~signature;
     "invarity", ignore_arg @@ weight_invarity ~signature;
     "sqarity", ignore_arg @@ weight_sq_arity ~signature;
     "invsqarity", ignore_arg @@ weight_invsq_arity ~signature;
     "invdocc", inv_depth_occurrence;
     "docc", depth_occurrence;
     "const", ignore_arg weight_constant] in
  try
    begin match CCString.chop_prefix ~pre:"lambda-def-" s with 
    | Some s ->
      let base_weight = List.assoc s wf_map sd in
      lambda_def_weight lm_w db_w base_weight lits
      (* List.assoc s wf_map sd *)
    | None -> List.assoc s wf_map sd end
  with Not_found -> invalid_arg "KBO weight function not found"

(* default argument coefficients *)
let arg_coeff_default _ = []

let set_weight p f = p.weight <- f

(** {2 Creation of a precedence from constraints} *)

(* check invariant: the list is sorted w.r.t constraints *)
let check_inv_ p =
  let rec sorted_ = function
    | [] | [_] -> true
    | s :: ((s' :: _) as tail) ->
      assert (not (ID.equal s s'));
      p.constr s s' < 0
      &&
      sorted_ tail
  in
  sorted_ p.snapshot

let create ?(weight=weight_constant) ?(arg_coeff=arg_coeff_default)
    ?(db_w=db_w_def) ?(lmb_w=lmb_w_def)
    c l =
  let l = CCList.sort_uniq ~cmp:c l in
  let tbl = lazy (mk_tbl_ l) in
  let res = {
    snapshot=l;
    tbl;
    weight;
    arg_coeff;
    db_w;
    lmb_w;
    status=ID.Tbl.create 16;
    constr=c;
  } in
  assert (check_inv_ res);
  res

let add_list ~signature p l =
  (* sorted insertion in snapshot *)
  Signal.send on_signature_update signature;
  let rec insert_ id l = match l with
    | [] -> [id], true
    | id' :: l' ->
      let c = p.constr id id' in
      if c=0 then (
        assert (ID.equal id id'); (* total order *)
        l, false  (* not new *)
      )
      else if c<0 then id :: l, true
      else
        let l', ret = insert_ id l' in
        id' :: l', ret
  in
  (* compute new snapshot, but only update precedence if any of the symbols is new *)
  let snapshot, is_new =
    List.fold_left
      (fun (snap,new_) id ->
         let snap,new_' = insert_ id snap in
         snap, new_ || new_')
      (p.snapshot,false) l
  in
  if is_new then (
    Util.debugf ~section 4 "@[<v>old prec: @[%a@]@,new prec: @[%a@]@]"
      (fun k->k (Util.pp_list ID.pp) p.snapshot (Util.pp_list ID.pp) snapshot);
    assert (check_inv_ p);
    p.snapshot <- snapshot;
    p.tbl <- lazy (mk_tbl_ snapshot);
  )

let add p id = add_list p [id]

let default l = create Constr.alpha l

let default_seq seq =
  default (Iter.to_rev_list seq)

let constr p = p.constr<|MERGE_RESOLUTION|>--- conflicted
+++ resolved
@@ -93,11 +93,7 @@
     Signal.on on_signature_update (update_signature _sig);
     let open CCOrd in
     (* bigger arity means bigger symbol *)
-<<<<<<< HEAD
     - (CCInt.compare (post_cnf_id ~sig_ref:_sig s1) (post_cnf_id ~sig_ref:_sig s2))
-=======
-    - (CCBool.compare (is_post_cnf_skolem ~sig_ref:_sig s1) (is_post_cnf_skolem ~sig_ref:_sig s2))
->>>>>>> b002e2d1
     <?> (CCInt.compare, get_arity ~sig_ref:_sig s1, get_arity ~sig_ref:_sig s2)
     <?> (ID.compare, s1, s2)
 
@@ -105,11 +101,7 @@
     let _sig = ref signature in
     Signal.on on_signature_update (update_signature _sig);
     let open CCOrd in
-<<<<<<< HEAD
     - (CCInt.compare (post_cnf_id ~sig_ref:_sig s1) (post_cnf_id ~sig_ref:_sig s2))
-=======
-    - (CCBool.compare (is_post_cnf_skolem ~sig_ref:_sig s1) (is_post_cnf_skolem ~sig_ref:_sig s2))
->>>>>>> b002e2d1
     <?> (CCInt.compare, get_arity ~sig_ref:_sig s2, get_arity ~sig_ref:_sig s1)
     <?> (ID.compare, s1, s2)
 
@@ -224,11 +216,7 @@
       let n1 = find_freq s1 in
       let n2 = find_freq s2 in
 
-<<<<<<< HEAD
       - (CCInt.compare (post_cnf_id ~sig_ref s1) (post_cnf_id ~sig_ref s2))
-=======
-      - (CCBool.compare (is_post_cnf_skolem ~sig_ref s1) (is_post_cnf_skolem ~sig_ref s2))
->>>>>>> b002e2d1
       (* post-cnf symbols have the same value of n2 and n1 *)
       <?> (CCInt.compare, n2, n1)
       <?> (ID.compare, s1, s2)
