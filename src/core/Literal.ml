--- conflicted
+++ resolved
@@ -605,17 +605,13 @@
   | Rat o -> Rat_lit.is_absurd o
   | Equation _ | Prop _ | True -> false
 
-<<<<<<< HEAD
-let fold_terms ?(position=Position.stop) ?(vars=false) ?ty_args ?(ord=Ordering.none) ~which ~subterms lit k =
-=======
 let is_absurd_tags lit = match lit with
   | Equation _ | Prop _ | False -> []
   | True -> assert false
   | Int _ -> [Builtin.Tag.T_lia]
   | Rat _ -> [Builtin.Tag.T_lra]
 
-let fold_terms ?(position=Position.stop) ?(vars=false) ?ty_args ~which ~ord ~subterms lit k =
->>>>>>> d6cafa45
+let fold_terms ?(position=Position.stop) ?(vars=false) ?ty_args ~which ?(ord=Ordering.none) ~subterms lit k =
   (* function to call at terms *)
   let at_term ~pos t =
     if subterms
