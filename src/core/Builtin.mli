(* This file is free software, part of Logtk. See file "license" for more details. *)

(** {1 Builtin Objects} *)

(** Most objects that have a special meaning in logic are represented
    by a {b builtin}. A builtin is a value of type {!t}; it might
    correspond to different names in different input syntaxes.

    Builtins cover numbers, connectives, and builtin types, among others.

    @since 1.5 *)

type t =
  | Not
  | And
  | Or
  | Imply
  | Equiv
  | Xor
  | Eq
  | Neq
  | HasType
  | True
  | False
  | Arrow
  | Wildcard
  | Multiset  (* type of multisets *)
  | TType (* type of types *)
  | Prop
  | Term
  | ForallConst (** constant for simulating forall *)
  | ExistsConst (** constant for simulating exists *)
  | Grounding (** used for inst-gen *)
  | TyInt
  | TyRat
  | TyReal
  | Int of Z.t
  | Rat of Q.t
  | Real of string (* for now… *)
  | Floor
  | Ceiling
  | Truncate
  | Round
  | Prec
  | Succ
  | Sum
  | Difference
  | Uminus
  | Product
  | Quotient
  | Quotient_e
  | Quotient_t
  | Quotient_f
  | Remainder_e
  | Remainder_t
  | Remainder_f
  | Is_int
  | Is_rat
  | To_int
  | To_rat
  | Less
  | Lesseq
  | Greater
  | Greatereq
  | Box_opaque (** hint not to open this formula *)
  | Pseudo_de_bruijn of int (** magic to embed De Bruijn indices in normal terms *)
<<<<<<< HEAD
  | BComb (** BCIKS combinators *)
  | CComb
  | IComb
  | KComb
  | SComb
=======
  | Distinct
>>>>>>> 68a666e9

include Interfaces.HASH with type t := t
include Interfaces.ORD with type t := t
include Interfaces.PRINT with type t := t

type fixity =
  | Infix_binary
  | Infix_nary
  | Prefix

val fixity : t -> fixity

val is_prefix : t -> bool
(** [is_infix s] returns [true] if the way the symbol is printed should
    be used in a prefix way if applied to 1 argument *)

val is_infix : t -> bool
(** [is_infix s] returns [true] if the way the symbol is printed should
    be used in an infix way if applied to two arguments *)

val ty : t -> [ `Int | `Rat | `Other ]

val mk_int : Z.t -> t
val of_int : int -> t
val int_of_string : string -> t
val mk_rat : Q.t -> t
val of_rat : int -> int -> t
val rat_of_string : string -> t

val is_int : t -> bool
val is_rat : t -> bool
val is_numeric : t -> bool
val is_not_numeric : t -> bool

val is_arith : t -> bool
(** Any arithmetic operator, or constant *)
val is_logical_op : t -> bool
val is_logical_binop : t -> bool
val is_flattened_logical : t -> bool
val is_quantifier : t -> bool
val is_combinator : t -> bool
val true_ : t
val false_ : t
val eq : t
val neq : t
val imply : t
val equiv : t
val xor : t

val not_ : t
val and_ : t
val or_ : t

val arrow : t
val tType : t
val prop : t
val term : t
val ty_int : t
val ty_rat : t
val ty_real : t
val has_type : t

val wildcard : t    (** $_ for type inference *)

val multiset : t    (** type of multisets *)

val grounding : t

module Arith : sig
  val floor : t
  val ceiling : t
  val truncate : t
  val round : t
  val prec : t
  val succ : t
  val sum : t
  val difference : t
  val uminus : t
  val product : t
  val quotient : t
  val quotient_e : t
  val quotient_t : t
  val quotient_f : t
  val remainder_e : t
  val remainder_t : t
  val remainder_f : t
  val is_int : t
  val is_rat : t
  val to_int : t
  val to_rat : t
  val less : t
  val lesseq : t
  val greater : t
  val greatereq : t
end

include Interfaces.HASH with type t := t
include Interfaces.ORD with type t := t
include Interfaces.PRINT with type t := t

module Map : Iter.Map.S with type key = t
module Set : Iter.Set.S with type elt = t
module Tbl : Hashtbl.S with type key = t

(** Each tag describes an extension of FO logic *)
module Tag : sig
  type t =
    | T_lia (** integer arith *)
    | T_lra (** rational arith *)
    | T_ho (** higher order *)
    | T_ext (** extensionality *)
    | T_ind (** induction *)
    | T_data (** datatypes *)
    | T_distinct (** distinct constants *)
    | T_ac of ID.t (** AC symbol *)

  val compare : t -> t -> int
  val pp : t CCFormat.printer
end

(** {2 TPTP Interface}
    Creates symbol and give them properties. *)

module TPTP : sig
  val connectives : Set.t
  val is_connective : t -> bool

  val fixity : t -> fixity

  val is_infix : t -> bool
  val is_prefix : t -> bool

  val of_string : string -> t option
  (** Parse a $word into a builtin *)

  include Interfaces.PRINT with type t := t
  (** printer for TPTP *)
end

(** The module {!ArithOp} deals only with numeric constants, i.e., all symbols
    must verify {!is_numeric} (and most of the time, have the same type).
    The semantics of operations follows
    {{: http://www.cs.miami.edu/~tptp/TPTP/TR/TPTPTR.shtml#Arithmetic} TPTP}.
*)

module ArithOp : sig
  exception TypeMismatch of string
  (** This exception is raised when Arith functions are called
      on non-numeric values *)

  type arith_view =
    [ `Int of Z.t
    | `Rat of Q.t
    | `Other of t
    ]

  val view : t -> arith_view
  (** Arith centered view of symbols *)

  val parse_num : string -> t

  val sign : t -> int   (* -1, 0 or 1 *)

  val one_i : t
  val zero_i : t
  val one_rat : t
  val zero_rat : t

  val zero_of_ty : [<`Int | `Rat ] -> t
  val one_of_ty : [<`Int | `Rat ] -> t

  val is_zero : t -> bool
  val is_one : t -> bool
  val is_minus_one : t -> bool

  val floor : t -> t
  val ceiling : t -> t
  val truncate : t -> t
  val round : t -> t

  val prec : t -> t
  val succ : t -> t

  val sum : t -> t -> t
  val difference : t -> t -> t
  val uminus : t -> t
  val product : t -> t -> t
  val quotient : t -> t -> t

  val quotient_e : t -> t -> t
  val quotient_t : t -> t -> t
  val quotient_f : t -> t -> t
  val remainder_e : t -> t -> t
  val remainder_t : t -> t -> t
  val remainder_f : t -> t -> t

  val to_int : t -> t
  val to_rat : t -> t

  val abs : t -> t (* absolute value *)
  val divides : t -> t -> bool (* [divides a b] returns true if [a] divides [b] *)
  val gcd : t -> t -> t  (* gcd of two ints, 1 for other types *)
  val lcm : t -> t -> t   (* lcm of two ints, 1 for other types *)

  val less : t -> t -> bool
  val lesseq : t -> t -> bool
  val greater : t -> t -> bool
  val greatereq : t -> t -> bool

  val divisors : Z.t -> Z.t list
  (** List of non-trivial strict divisors of the int.
      @return [] if int <= 1, the list of divisors otherwise. Empty list
        for prime numbers, obviously. *)
end

(** {2 ZF} *)

module ZF : sig
  include Interfaces.PRINT with type t := t
end<|MERGE_RESOLUTION|>--- conflicted
+++ resolved
@@ -64,15 +64,12 @@
   | Greatereq
   | Box_opaque (** hint not to open this formula *)
   | Pseudo_de_bruijn of int (** magic to embed De Bruijn indices in normal terms *)
-<<<<<<< HEAD
   | BComb (** BCIKS combinators *)
   | CComb
   | IComb
   | KComb
   | SComb
-=======
   | Distinct
->>>>>>> 68a666e9
 
 include Interfaces.HASH with type t := t
 include Interfaces.ORD with type t := t
