
(* This file is free software, part of Zipperposition. See file "license" for more details. *)

(** {1 Implementation of Phases} *)

open Logtk
open Logtk_parsers
open Logtk_proofs
open Libzipperposition
open Libzipperposition_calculi

open Phases.Infix

module T = Term
module O = Ordering
module Lit = Literal

let section = Const.section

let _db_w = ref 1
let _lmb_w = ref 1
let _kbo_wf = ref "invfreqrank"
let _lift_lambdas = ref false
let _sine_d_min = ref 1
let _sine_d_max = ref 5
let _sine_tolerance = ref 1.5
let _sine_threshold = ref (-1)

(** setup an alarm for abrupt stop *)
let setup_alarm timeout =
  let handler _ =
    Format.printf "%% SZS status ResourceOut@.";
    exit 0
  in
  ignore (Sys.signal Sys.sigalrm (Sys.Signal_handle handler));
  Unix.alarm (max 1 (int_of_float timeout))

(* TODO: move into Zipperposition *)
let print_version ~params =
  if params.Params.version then (
    Format.printf "zipperposition %s@." Const.version;
    exit 0
  )

(* have a list of extensions that should be loaded, and load them
   in phase Phases.LoadExtension
   FIXME: still too global? *)
(* TODO: just use a list, not "register" *)
let load_extensions =
  let open Libzipperposition_calculi in
  Phases.start_phase Phases.LoadExtensions >>= fun () ->
  Extensions.register Superposition.extension;
  Extensions.register AC.extension;
  Extensions.register Heuristics.extension;
  Extensions.register Avatar.extension;
  Extensions.register EnumTypes.extension;
  Extensions.register Induction.extension;
  Extensions.register Rewriting.extension;
  Extensions.register Arith_int.extension;
  Extensions.register Arith_rat.extension;
  Extensions.register Ind_types.extension;
  Extensions.register Fool.extension;
  Extensions.register Booleans.extension;
  Extensions.register Higher_order.extension;
  Extensions.register App_encode.extension;
  Extensions.register Bool_encode.extension;

  let l = Extensions.extensions () in
  Phases.return_phase l

(* apply functions of [field e], for each extensions [e], to update
   the current state given some parameter [x]. *)
let do_extensions ~x ~field =
  Extensions.extensions ()
  |> Phases.fold_l ~x:()
    ~f:(fun () e ->
        Phases.fold_l (field e) ~x:()
          ~f:(fun () f -> Phases.update ~f:(f x)))

let apply_modifiers ~field o =
  Extensions.extensions ()
  |> CCList.fold_left (fun o e -> field e |> CCList.fold_left (fun o m -> m o) o) o

let start_file file =
  Phases.start_phase Phases.Start_file >>= fun () ->
  Util.debugf ~section 1 "@[@{<Yellow>### process file@ `%s` ###@}@]"
    (fun k->k file);
  do_extensions ~field:(fun e -> e.Extensions.start_file_actions)
    ~x:file >>= fun () ->
  Phases.return_phase ()

let parse_prelude (params:Params.t) =
  Phases.start_phase Phases.Parse_prelude >>= fun () ->
  let prelude_files = params.Params.prelude in
  let res =
    if CCVector.is_empty prelude_files
    then CCResult.return Iter.empty
    else (
      CCVector.to_list prelude_files
      |> CCResult.map_l
        (fun file ->
           Util.debugf ~section 1 "@[@{<Yellow>### parse prelude file@ `%s` ###@}@]"
             (fun k->k file);
           let fmt = Parsing_utils.guess_input file in
           Parsing_utils.parse_file fmt file)
      |> CCResult.map Iter.of_list
      |> CCResult.map Iter.flatten
    )
  in
  Phases.return_phase_err res

let parse_file file =
  Phases.start_phase Phases.Parse_file >>= fun () ->
  let input = Parsing_utils.input_of_file file in
  Parsing_utils.parse_file input file >>?= fun parsed ->
  do_extensions ~field:(fun e -> e.Extensions.post_parse_actions)
    ~x:parsed >>= fun () ->
  Phases.return_phase (input,parsed)

<<<<<<< HEAD
let has_real stmt : bool =
  let module TS = TypedSTerm in
  let is_real ty = TS.equal ty TS.Ty.real in
  begin
    CCVector.to_seq stmt
    |> Iter.flat_map Statement.Seq.to_seq
    |> Iter.flat_map
      (function
        | `Ty ty -> Iter.return ty
        | `Term t | `Form t -> TS.Seq.subterms t |> Iter.filter_map TS.ty
        | `ID _ -> Iter.empty)
    |> Iter.exists is_real
  end
=======
let sine_filter stmts = 
  if (!_sine_threshold < 0 || CCVector.length stmts < !_sine_threshold) then (stmts)
  else (
    let seq = CCVector.to_seq stmts in
    let filtered = 
      Statement.sine_axiom_selector ~depth_start:!_sine_d_min 
      ~depth_end:!_sine_d_max ~tolerance:!_sine_tolerance seq in
    CCVector.freeze (CCVector.of_seq filtered))
>>>>>>> 66d8b309

let typing ~file prelude (input,stmts) =
  Phases.start_phase Phases.Typing >>= fun () ->
  Phases.get_key Params.key >>= fun params ->
  let def_as_rewrite = params.Params.def_as_rewrite in
  TypeInference.infer_statements
    ~on_var:(Input_format.on_var input)
    ~on_undef:(Input_format.on_undef_id input)
    ~on_shadow:(Input_format.on_shadow input)
    ~implicit_ty_args:(Input_format.implicit_ty_args input)
    ~def_as_rewrite ?ctx:None ~file
    (Iter.append prelude stmts)
  >>?= fun stmts ->
  let stmts = sine_filter stmts in
  Util.debugf ~section 3 "@[<hv2>@{<green>typed statements@}@ %a@]"
    (fun k->k (Util.pp_seq Statement.pp_input) (CCVector.to_seq stmts));
  begin
    if has_real stmts then (
      Util.debug ~section 1 "problem contains $real, lost completeness";
      Phases.set_key Ctx.Key.lost_completeness true
    ) else Phases.return ()
  end >>= fun () ->
  do_extensions ~field:(fun e -> e.Extensions.post_typing_actions)
    ~x:stmts >>= fun () ->
  Phases.return_phase stmts

(* obtain clauses  *)
let cnf ~sk_ctx decls =
  Phases.start_phase Phases.CNF >>= fun () ->
  let stmts =
    decls
    |> CCVector.to_seq
    |> (if not !_lift_lambdas then CCFun.id
        else Iter.flat_map Statement.lift_lambdas)
    |> Cnf.cnf_of_seq ~ctx:sk_ctx
    |> CCVector.to_seq
    |> apply_modifiers ~field:(fun e -> e.Extensions.post_cnf_modifiers)
    |> Cnf.convert
  in
  do_extensions ~field:(fun e -> e.Extensions.post_cnf_actions)
    ~x:stmts >>= fun () ->
  Phases.return_phase stmts

(* compute a precedence *)
let compute_prec ~signature stmts =
  Phases.start_phase Phases.Compute_prec >>= fun () ->
  (* use extensions *)
  Phases.get >>= fun state ->
  let cp =
    Extensions.extensions ()
    |> List.fold_left
      (fun cp e -> List.fold_left (fun cp f -> f state cp) cp e.Extensions.prec_actions)
      Compute_prec.empty

    (* add constraint about inductive constructors, etc. *)
    |> Compute_prec.add_constr 10 Classify_cst.prec_constr
    |> Compute_prec.set_weight_rule (
      fun stmts -> 
        let sym_depth = 
          stmts 
          |> Iter.flat_map Statement.Seq.terms 
          |> Iter.flat_map (fun t -> Term.Seq.subterms_depth t
                                     |> Iter.filter_map (fun (st,d) -> 
                                         CCOpt.map (fun id -> (id,d)) (Term.head st)))  in
        Precedence.weight_fun_of_string ~signature !_kbo_wf sym_depth)
    (* |> Compute_prec.set_weight_rule (fun _ -> Classify_cst.weight_fun) *)

    (* use "invfreq", with low priority *)
    |> Compute_prec.add_constr_rule 90
      (fun seq ->
         seq
         |> Iter.flat_map Statement.Seq.terms
         |> Iter.flat_map Term.Seq.symbols
         |> Precedence.Constr.invfreq)
  in
  let prec = Compute_prec.mk_precedence ~db_w:!_db_w ~lmb_w:!_lmb_w cp stmts in
  Phases.return_phase prec

let compute_ord_select precedence =
  Phases.start_phase Phases.Compute_ord_select >>= fun () ->
  Phases.get_key Params.key >>= fun params ->
  let ord = Ordering.by_name !(params.Params.ord) precedence in
  Util.debugf ~section 2 "@[<2>ordering %s@]" (fun k->k (Ordering.name ord));
  let select = Selection.from_string ~ord params.Params.select in
  do_extensions ~field:(fun e->e.Extensions.ord_select_actions)
    ~x:(ord,select) >>= fun () ->
  Util.debugf ~section 2 "@[<2>selection function:@ %s@]" (fun k->k params.Params.select);
  Phases.return_phase (ord, select)

let make_ctx ~signature ~ord ~select ~sk_ctx () =
  Phases.start_phase Phases.MakeCtx >>= fun () ->
  let module Res = struct
    let signature = signature
    let ord = ord
    let select = select
    let sk_ctx = sk_ctx
  end in
  let module MyCtx = Ctx.Make(Res) in
  let ctx = (module MyCtx : Ctx_intf.S) in
  Phases.get >>= fun st ->
  (* did any previous extension break completeness? *)
  let lost_comp = Flex_state.get_or ~or_:false Ctx.Key.lost_completeness st in
  if lost_comp then MyCtx.lost_completeness ();
  do_extensions ~field:(fun e->e.Extensions.ctx_actions)
    ~x:ctx >>= fun () ->
  Phases.return_phase ctx

let make_env ~ctx:(module Ctx : Ctx_intf.S) ~params stmts =
  Phases.start_phase Phases.MakeEnv >>= fun () ->
  Phases.get >>= fun state ->
  let module MyEnv = Env.Make(struct
      module Ctx = Ctx
      let params = params
      let flex_state = state
    end) in
  let env1 = (module MyEnv : Env.S) in
  (* use extensions to customize env *)
  Extensions.extensions ()
  |> List.iter
    (fun e -> List.iter (fun f -> f env1) e.Extensions.env_actions);
  (* convert statements to clauses *)
  let c_sets = MyEnv.convert_input_statements stmts in
  let env2 = (module MyEnv : Env.S with type C.t = MyEnv.C.t) in
  Phases.return_phase (Phases.Env_clauses (env2, c_sets))

(* FIXME: move this into Env! *)
let has_goal_ = ref false

(* print stats *)
let print_stats_env (type c) (module Env : Env.S with type C.t = c) =
  let comment = Options.comment() in
  let print_hashcons_stats what (sz, num, sum_length, small, median, big) =
    Format.printf
      "@[<h>%shashcons stats for %s: size %d, num %d, sum length %d, \
       buckets: small %d, median %d, big %d@]@."
      comment what sz num sum_length small median big
  and print_state_stats (num_active, num_passive, num_simpl) =
    Format.printf "%sproof state stats: {active %d, passive %d, simpl %d}@."
      comment num_active num_passive num_simpl;
  in
  if Env.params.Params.stats then (
    print_hashcons_stats "terms" (InnerTerm.hashcons_stats ());
    print_state_stats (Env.stats ());
  )

(* print stats *)
let print_stats () =
  Phases.start_phase Phases.Print_stats >>= fun () ->
  Signal.send Signals.on_print_stats ();
  let comment = Options.comment() in
  let print_gc () =
    let stats = Gc.stat () in
    Format.printf
      "@[<h>%sGC: minor words %.0f; major_words: %.0f; max_heap: %d; \
       minor collections %d; major collections %d@]@."
      comment
      stats.Gc.minor_words stats.Gc.major_words stats.Gc.top_heap_words
      stats.Gc.minor_collections stats.Gc.major_collections;
  in
  Phases.get_key Params.key >>= fun params ->
  if params.Params.stats then (
    print_gc ();
    Util.print_global_stats ~comment ();
  );
  Phases.return_phase ()

(* pre-saturation *)
let presaturate_clauses (type c)
    (module Env : Env.S with type C.t = c)
    (c_sets : c Clause.sets) =
  Phases.start_phase Phases.Pre_saturate >>= fun () ->
  let module Sat = Saturate.Make(Env) in
  let num_clauses = CCVector.length c_sets.Clause.c_set in
  if Env.params.Params.presaturate
  then (
    Util.debug ~section 1 "presaturate initial clauses";
    Env.add_passive (CCVector.to_seq c_sets.Clause.c_set);
    let result, num = Sat.presaturate () in
    Util.debugf ~section 1 "initial presaturation in %d steps" (fun k->k num);
    (* pre-saturated set of clauses *)
    let c_set = Env.get_active() |> CCVector.of_seq |> CCVector.freeze in
    let clauses = {c_sets with Clause.c_set; } in
    (* remove clauses from [env] *)
    Env.remove_active (CCVector.to_seq c_set);
    Env.remove_passive (CCVector.to_seq c_set);
    Util.debugf ~section 2 "@[<2>%d clauses pre-saturated into:@ @[<hv>%a@]@]"
      (fun k->k num_clauses (Util.pp_seq ~sep:" " Env.C.pp) (CCVector.to_seq c_set));
    Phases.return_phase (result, clauses)
  )
  else Phases.return_phase (Saturate.Unknown, c_sets)

(* try to refute the set of clauses contained in the [env]. Parameters are
   used to influence how saturation is done, for how long it runs, etc. *)
let try_to_refute (type c) (module Env : Env.S with type C.t = c) clauses result =
  Phases.start_phase Phases.Saturate >>= fun () ->
  let module Sat = Saturate.Make(Env) in
  (* add clauses to passive set of [env], and SOS to active set *)
  if not (CCVector.is_empty clauses.Clause.c_sos) then (
    Env.Ctx.lost_completeness();
  );
  Env.add_active (CCVector.to_seq clauses.Clause.c_sos);
  Env.add_passive (CCVector.to_seq clauses.Clause.c_set);
  let steps = if Env.params.Params.steps < 0
    then None
    else (
      Util.debugf ~section 1 "run for %d steps" (fun k->k Env.params.Params.steps);
      Some Env.params.Params.steps
    )
  and timeout = if Env.params.Params.timeout = 0.
    then None
    else (
      Util.debugf ~section 1 "run for %.3f s" (fun k->k Env.params.Params.timeout);
      (* FIXME: only do that for zipperposition, not the library? *)
      ignore (setup_alarm Env.params.Params.timeout);
      Some (Util.total_time_s () +. Env.params.Params.timeout -. 0.25)
    )
  in
  Signal.send Env.on_start ();
  let result, num = match result with
    | Saturate.Unsat _ -> result, 0  (* already found unsat during presaturation *)
    | _ -> Sat.given_clause ~generating:true ?steps ?timeout ()
  in
  let comment = Options.comment() in
  Format.printf "%sdone %d iterations in %.3fs@." comment num (Util.total_time_s());
  Util.debugf ~section 1 "@[<2>final precedence:@ @[%a@]@]"
    (fun k->k Precedence.pp (Env.precedence ()));
  Phases.return_phase result

(* Print some content of the state, based on environment variables *)
let print_dots (type c)
    (module Env : Env_intf.S with type C.t = c)
    (result : Saturate.szs_status) =
  Phases.start_phase Phases.Print_dot >>= fun () ->
  Signal.send Signals.on_dot_output ();
  (* see if we need to print proof state *)
  begin match Env.params.Params.dot_file, result with
    | Some dot_f, Saturate.Unsat proof ->
      let name = "unsat_graph" in
      (* print proof of false *)
      let proof =
        if Env.params.Params.dot_all_roots
        then
          Env.(Iter.append (get_active()) (get_passive()))
          |> Iter.filter_map
            (fun c ->
               if Literals.is_absurd (Env.C.lits c)
               then Some (Env.C.proof c)
               else None)
        else Iter.singleton proof
      in
      Proof.S.pp_dot_seq_file ~name dot_f proof
    | Some dot_f, (Saturate.Sat | Saturate.Unknown) when Env.params.Params.dot_sat ->
      (* print saturated set *)
      let name = "sat_set" in
      let seq = Iter.append (Env.get_active ()) (Env.get_passive ()) in
      let seq = Iter.map Env.C.proof seq in
      Proof.S.pp_dot_seq_file ~name dot_f seq
    | _ -> ()
  end;
  Phases.return_phase ()

(* TODO: parametrize, remove side effect *)
let sat_to_str () =
  if !has_goal_ then "CounterSatisfiable" else "Satisfiable"
let unsat_to_str () =
  if !has_goal_ then "Theorem" else "Unsatisfiable"

let print_szs_result (type c) ~file
    (module Env : Env_intf.S with type C.t = c)
    (result : Saturate.szs_status) =
  Phases.start_phase Phases.Print_result >>= fun () ->
  let comment = Options.comment() in
  begin match result with
    | Saturate.Unknown
    | Saturate.Timeout ->
      Format.printf "%sSZS status ResourceOut for '%s'@." comment file
    | Saturate.Error s ->
      Format.printf "%sSZS status InternalError for '%s'@." comment file;
      Util.debugf ~section 1 "error is:@ %s" (fun k->k s);
    | Saturate.Sat when Env.Ctx.is_completeness_preserved () ->
      Format.printf "%sSZS status %s for '%s'@." comment (sat_to_str ()) file
    | Saturate.Sat ->
      Format.printf "%sSZS status GaveUp for '%s'@." comment file;
      begin match !Options.output with
        | Options.O_none -> ()
        | Options.O_zf -> failwith "not implemented: printing in ZF" (* TODO *)
        | Options.O_tptp ->
          Util.debugf ~section 1 "@[<2>saturated set:@ @[<hv>%a@]@]"
            (fun k->k (Util.pp_seq ~sep:" " Env.C.pp_tstp_full) (Env.get_active ()))
        | Options.O_normal ->
          Util.debugf ~section 1 "@[<2>saturated set:@ @[<hv>%a@]@]"
            (fun k->k (Util.pp_seq ~sep:" " Env.C.pp) (Env.get_active ()))
      end
    | Saturate.Unsat proof ->
      (* print status then proof *)
      Format.printf "%sSZS status %s for '%s'@." comment (unsat_to_str ()) file;
      Format.printf "%sSZS output start Refutation@." comment;
      Format.printf "%a@." (Proof.S.pp_in !Options.output) proof;
      Format.printf "%sSZS output end Refutation@." comment;
  end;
  Phases.return_phase ()

(* print weight of [s] within precedence [prec] *)
let pp_weight prec out s =
  Format.fprintf out "w(%a)=%a"
    ID.pp s Precedence.Weight.pp (Precedence.weight prec s)

(* does the sequence of declarations contain at least one conjecture? *)
let has_goal_decls_ decls =
  CCVector.exists
    (fun st -> match Statement.view st with
       | Statement.Goal _ -> true
       | _ -> false)
    decls

(* parse CLI options and list of files to deal with *)
let parse_cli =
  Phases.start_phase Phases.Parse_CLI >>= fun () ->
  CCFormat.set_color_default true;
  (* parse arguments *)
  let params = Params.parse_args () in
  let files = CCVector.to_list params.Params.files in
  Phases.set_key Params.key params >>= fun () ->
  print_version ~params;
  Phases.return_phase (files, params)

let syms_in_conj decls =
  let open Iter in
  decls 
  |> CCVector.to_seq
  |> flat_map (fun st -> 
      let pr = Statement.proof_step st in
      if CCOpt.is_some (Proof.Step.distance_to_goal pr) then (
        Statement.Seq.symbols st
      ) else empty)

(* Process the given file (try to solve it) *)
let process_file ?(prelude=Iter.empty) file =
  start_file file >>= fun () ->
  parse_file file >>= fun stmts ->
  typing ~file prelude stmts >>= fun decls ->
  (* declare inductive types and constants *)
  CCVector.iter Statement.scan_simple_stmt_for_ind_ty decls;
  let has_goal = has_goal_decls_ decls in
  Util.debugf ~section 1 "parsed %d declarations (%s goal(s))"
    (fun k->k (CCVector.length decls) (if has_goal then "some" else "no"));
  let transformed = Booleans.preprocess_booleans(Rewriting.unfold_def_before_cnf decls) in
  let sk_ctx = Skolem.create () in 
  cnf ~sk_ctx transformed >>= fun stmts ->
  let stmts = Booleans.preprocess_cnf_booleans stmts in
  (* compute signature, precedence, ordering *)
  let conj_syms = syms_in_conj stmts in
  let signature = Statement.signature ~conj_syms:conj_syms (CCVector.to_seq stmts) in
  compute_prec ~signature (CCVector.to_seq stmts) >>= fun precedence ->
  Util.debugf ~section 1 "@[<2>precedence:@ @[%a@]@]" (fun k->k Precedence.pp precedence);
  compute_ord_select precedence >>= fun (ord, select) ->
  (* HO *)
  Phases.get_key Params.key >>= fun params ->
  (* build the context and env *)
  make_ctx ~signature ~ord ~select ~sk_ctx () >>= fun ctx ->
  make_env ~params ~ctx stmts >>= fun (Phases.Env_clauses (env,clauses)) ->
  (* main workload *)
  has_goal_ := has_goal; (* FIXME: should be computed at Env initialization *)
  (* pre-saturation *)
  presaturate_clauses env clauses >>= fun (result, clauses) ->
  (* saturate, possibly changing env *)
  try_to_refute env clauses result >>= fun result ->
  Phases.return (Phases.Env_result (env, result))

let print file env result =
  (* print some statistics *)
  print_stats_env env;
  print_szs_result ~file env result >>= fun () ->
  print_dots env result

let check res =
  Phases.start_phase Phases.Check_proof >>= fun () ->
  Phases.get_key Params.key >>= fun params ->
  let comment = Options.comment() in
  let errcode = match res with
    | Saturate.Unsat p when params.Params.check ->
      (* check proof! *)
      Util.debug ~section 1 "start checking proof…";
      let p' = LLProof_conv.conv p in
      (* check *)
      let start = Util.total_time_s () in
      let dot_prefix = params.Params.dot_check in
      let res, stats = LLProof_check.check ?dot_prefix p' in
      let stop = Util.total_time_s () in
      Format.printf "%s(@[<h>proof_check@ :res %a@ :stats %a :time %.3fs@])@."
        comment LLProof_check.pp_res res LLProof_check.pp_stats stats (stop-.start);
      (* print proof? (do it after check, results are cached) *)
      begin match params.Params.dot_llproof with
        | None -> ()
        | Some file ->
          Util.debugf ~section 2 "print LLProof into `%s`"(fun k->k file);
          LLProof.Dot.pp_dot_file file p';
      end;
      (* exit code *)
      if res = LLProof_check.R_fail then 15 else 0
    | _ -> 0
  in
  Phases.return_phase errcode

let setup_gc =
  Phases.start_phase Phases.Setup_gc >>= fun () ->
  (* GC! increase max overhead because we want the GC to be faster, even if
      it implies more wasted memory. *)
  let gc = Gc.get () in
  Gc.set { gc with Gc.space_overhead=150; };
  Phases.return_phase ()

let setup_signal =
  Phases.start_phase Phases.Setup_signal >>= fun () ->
  (* signal handler. Re-raise, bugs shouldn't keep hidden *)
  Signal.set_exn_handler
    (fun e ->
       let stack = Printexc.get_backtrace () in
       let msg = Printexc.to_string e in
       output_string stderr ("exception raised in signal: " ^ msg ^ "\n");
       output_string stderr stack;
       flush stderr;
       raise e);
  Phases.return_phase ()

(* process several files, printing the result *)
let process_files_and_print ?(params=Params.default) files =
  parse_prelude params >>= fun prelude ->
  let f file =
    process_file ~prelude file >>= fun (Phases.Env_result (env, res)) ->
    print file env res >>= fun () ->
    check res
  in
  let phases = List.map f files in
  Phases.run_parallel phases >>= fun r ->
  print_stats () >>= fun () ->
  Phases.return r

let main_cli ?setup_gc:(gc=true) () =
  let open Phases.Infix in
  (if gc then setup_gc else Phases.return ()) >>= fun () ->
  setup_signal >>= fun () ->
  parse_cli >>= fun (files, params) ->
  load_extensions >>= fun _ ->
  process_files_and_print ~params files >>= fun errcode ->
  Phases.exit >|= fun () ->
  errcode

let skip_parse_cli ?(params=Params.default) file =
  Phases.start_phase Phases.Parse_CLI >>= fun () ->
  CCFormat.set_color_default true;
  Phases.set_key Params.key params >>= fun () ->
  Phases.return_phase ([file], params)

let main ?setup_gc:(gc=true) ?params file =
  let open Phases.Infix in
  (if gc then setup_gc else Phases.return ()) >>= fun () ->
  (* pseudo-parse *)
  skip_parse_cli ?params file >>= fun (files, params) ->
  load_extensions >>= fun _ ->
  process_files_and_print ~params files >>= fun errcode ->
  Phases.exit >|= fun () ->
  errcode

let () = 
  let open Libzipperposition in
  Params.add_opts [
    "--de-bruijn-weight", Arg.Set_int _db_w, 
    " Set weight of de Bruijn index for KBO";
    "--lift-lambdas", Arg.Bool (fun v -> _lift_lambdas := v),
    " Turn lambda lifting on or off.";
    "--lambda-weight", Arg.Set_int _lmb_w,
    " Set weight of lambda symbol for KBO";
    "--kbo-weight-fun", Arg.Set_string _kbo_wf,
    " Set the function for symbol weight calculation.";
    "--sine-depth-min", Arg.Int (fun v ->  _sine_threshold:=100; _sine_d_min := v),
    " Turn on SinE with threshold and set min SinE depth.";
    "--sine-depth-max", Arg.Int (fun v ->  _sine_threshold:=100; _sine_d_max := v),
    " Turn on SinE with threshold and set max SinE depth.";
    "--sine-tolerance", Arg.Float (fun v ->  _sine_threshold:=100; _sine_tolerance := v),
    " Turn on SinE with threshold of 100 and set SinE symbol tolerance.";
    "--sine", Arg.Set_int _sine_threshold,
    " Set SinE axiom number threshold (negative number turns it off)" ^
    " with default settings: depth in range 1-5 and tolerance 1.5"
  ];

  Params.add_to_mode "ho-pragmatic" (fun () ->
      _lmb_w := 20;
      _db_w  := 10;
    );

  Params.add_to_mode "ho-complete-basic" (fun () ->
      _lmb_w := 20;
      _db_w  := 10;
    );

  Params.add_to_mode "ho-competitive" (fun () ->
      _lmb_w := 20;
      _db_w  := 10;
    );<|MERGE_RESOLUTION|>--- conflicted
+++ resolved
@@ -117,7 +117,6 @@
     ~x:parsed >>= fun () ->
   Phases.return_phase (input,parsed)
 
-<<<<<<< HEAD
 let has_real stmt : bool =
   let module TS = TypedSTerm in
   let is_real ty = TS.equal ty TS.Ty.real in
@@ -131,7 +130,6 @@
         | `ID _ -> Iter.empty)
     |> Iter.exists is_real
   end
-=======
 let sine_filter stmts = 
   if (!_sine_threshold < 0 || CCVector.length stmts < !_sine_threshold) then (stmts)
   else (
@@ -140,7 +138,6 @@
       Statement.sine_axiom_selector ~depth_start:!_sine_d_min 
       ~depth_end:!_sine_d_max ~tolerance:!_sine_tolerance seq in
     CCVector.freeze (CCVector.of_seq filtered))
->>>>>>> 66d8b309
 
 let typing ~file prelude (input,stmts) =
   Phases.start_phase Phases.Typing >>= fun () ->
