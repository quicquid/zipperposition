--- conflicted
+++ resolved
@@ -93,9 +93,4 @@
 val to_seq : substitution -> (term bind * term bind) Sequence.t
 val of_seq : ?recursive:bool -> (term bind * term bind) Sequence.t -> substitution
 
-<<<<<<< HEAD
-val bij : substitution Bij.t
-=======
-val to_json : substitution -> Json.t
-val of_json : ?recursive:bool -> Json.t -> substitution
->>>>>>> 2aefb214
+val bij : substitution Bij.t