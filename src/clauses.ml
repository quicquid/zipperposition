(*
Zipperposition: a functional superposition prover for prototyping
Copyright (C) 2012 Simon Cruanes

This is free software; you can redistribute it and/or
modify it under the terms of the GNU General Public License
as published by the Free Software Foundation; either version 2
of the License, or (at your option) any later version.

This is distributed in the hope that it will be useful,
but WITHOUT ANY WARRANTY; without even the implied warranty of
MERCHANTABILITY or FITNESS FOR A PARTICULAR PURPOSE.  See the
GNU General Public License for more details.

You should have received a copy of the GNU General Public License
along with this program; if not, write to the Free Software
Foundation, Inc., 51 Franklin Street, Fifth Floor, Boston, MA
02110-1301 USA.
*)

(* literals and clauses *)

open Basic
open Symbols

module T = Terms
module Lits = Literals
module S = FoSubst
module Utils = FoUtils

let stat_fresh = mk_stat "fresh_clause"
let stat_mk_hclause = mk_stat "mk_hclause"
let stat_new_clause = mk_stat "new_clause"
let prof_check_max_lit = Utils.mk_profiler "check_max_lit"
let prof_mk_hclause = Utils.mk_profiler "mk_hclause"
let prof_mk_hclause_raw = Utils.mk_profiler "mk_hclause_raw"

(* ----------------------------------------------------------------------
 * boolean flags
 * ---------------------------------------------------------------------- *)

let flag_ground = 1 lsl 0
let flag_lemma = 1 lsl 1
let flag_persistent = 1 lsl 2

let set_flag flag c truth =
  if truth
    then c.hcflags <- c.hcflags lor flag
    else c.hcflags <- c.hcflags land (lnot flag)

let get_flag flag c = (c.hcflags land flag) != 0

(* ----------------------------------------------------------------------
 * clauses
 * ---------------------------------------------------------------------- *)

let eq_hclause hc1 hc2 = hc1.hctag = hc2.hctag

let compare_hclause hc1 hc2 = hc1.hctag - hc2.hctag

let hash_hclause hc = Lits.hash_lits hc.hclits

module CHashtbl = Hashtbl.Make(
  struct
    type t = hclause
    let hash hc = hash_hclause hc
    let equal c1 c2 = eq_hclause c1 c2
  end)

module CHashSet =
  struct
    type t = unit CHashtbl.t
    let create () = CHashtbl.create 13
    let is_empty t = CHashtbl.length t = 0
    let member t hc = CHashtbl.mem t hc
    let iter t f = CHashtbl.iter (fun hc _ -> f hc) t
    let add t hc = CHashtbl.replace t hc ()
    let to_list t =
      let l = ref [] in
      iter t (fun hc -> l := hc :: !l);
      !l
  end

(* ----------------------------------------------------------------------
 * useful functions to build and examine clauses
 * ---------------------------------------------------------------------- *)

module BV = Bitvector

(** comparison of variables by index *)
let compare_vars a b =
  match a.term, b.term with
  | Var i, Var j -> i - j
  | _ -> assert false

(** check whether variables are from 0 to n *)
let check_normal vars =
  let rec check prev = function
  | [] -> true
  | {term=Var n}::l -> n = prev+1 && check n l
  | _ -> assert false
  in check (-1) vars

(** Compute the set of variables for this array of literals *)
let vars_of_lits lits =
  let set = T.THashSet.create () in
  for i = 0 to Array.length lits - 1 do
    Lits.add_vars set lits.(i);
  done;
  T.THashSet.to_list set

(** [is_child_of ~child c] is to be called to remember that [child] is a child
    of [c], is has been infered/simplified from [c] *)
let is_child_of ~child c =
  (* update the parent clauses' sets of descendants by adding [child] *)
  let descendants = SmallSet.add c.hcdescendants child.hctag in
  c.hcdescendants <- descendants

(* module CHashcons = Hashcons.Make( *)
module CHashcons = FoUtils.KeepHashcons(
  struct
    type t = hclause
    let hash c = Lits.hash_lits c.hclits
    let equal c1 c2 = Lits.eq_lits c1.hclits c2.hclits && c1.hcctx == c2.hcctx
    let tag i c = (assert (c.hctag = (-1)); c.hctag <- i; c)
  end)

(** the tautological empty clause *)
let true_clause ~ctx =
  let hcflags = flag_ground in
  let hclits = [| Equation (T.true_term, T.true_term, true, Eq) |] in
  let hc = { hclits; hcproof = Obj.magic 0;
      hctag = -1; hcweight=2; hcselected=0; hcflags; hcctx=ctx;
      hcvars=[]; hcparents=[];
      hcdescendants=SmallSet.empty ~cmp:(fun i j -> i-j); }
  in
  let hc = CHashcons.hashcons hc in
  hc.hcproof <- Proof (compact_clause hc, "trivial", []);
  hc

(* TODO: use a (var, offset) -> int  hashtable to always produce
   normalized clauses, by construction (see renaming in logic-terms) *)

(** Build a new hclause from the given literals.
    If there are more than [BV.max_len] literals,
    the prover becomes incomplete by returning [true] instead. *)
let mk_hclause_a ?parents ?selected ~ctx lits proof =
  incr_stat stat_mk_hclause;
  Utils.enter_prof prof_mk_hclause;
  if Array.length lits > BV.max_len
  then (Utils.debug 0 "%% incompleteness: clause of %d lits -> $true"
           (Array.length lits);
        ctx.ctx_complete <- false;
        Utils.exit_prof prof_mk_hclause;
        true_clause ~ctx)
  else begin
  (* Set of variables. *)
  let all_vars = vars_of_lits lits in
  (*
  (* Renaming subst *)
  let subst, _ = List.fold_left
    (fun (subst, i) var ->
      (S.bind ~recursive:false subst (var, 0) (T.mk_var i var.sort, 0), i+1))
    (S.id_subst, 0) all_vars
  in
  (* Normalize literals *)
  let lits = Lits.apply_subst_lits ~recursive:false ~ord:ctx.ctx_ord subst (lits, 0) in
  let all_vars = vars_of_lits lits in
  *)
  (* create the structure *)
  let rec hc = {
    hclits = lits;
    hcctx = ctx;
    hcflags = BV.empty;
    hctag = (-1);
    hcweight = 0;
    hcselected = 0;
    hcvars = all_vars;
    hcproof = Obj.magic 0;
    hcparents = [];
    hcdescendants = SmallSet.empty ~cmp:(fun i j -> i-j);
  } in
  let old_hc, hc = hc, CHashcons.hashcons hc in
  if hc == old_hc then begin
    (* update proof *)
    let proof' = proof (compact_clause hc) in
    hc.hcproof <- proof';
    (* select literals, if not already done *)
    (hc.hcselected <- match selected with
      | Some bv -> bv
      | None -> BV.from_list (ctx.ctx_select hc));
    (* compute weight *)
    hc.hcweight <- Array.fold_left (fun acc lit -> acc + Lits.weight lit) 0 lits;
    (* compute flags *)
    (if Lits.ground_lits lits then set_flag flag_ground hc true);
    (* parents *)
    (match parents with
    | None -> ()
    | Some parents ->
      hc.hcparents <- parents;
      List.iter (fun parent -> is_child_of ~child:hc parent) parents);
  end;
  (* return clause *)
  incr_stat stat_new_clause;
  Utils.exit_prof prof_mk_hclause;
  hc
  end

(** Build clause from a list (delegating to mk_hclause_a) *)
let mk_hclause ?parents ?selected ~ctx lits proof =
  mk_hclause_a ?parents ?selected ~ctx (Array.of_list lits) proof

let is_empty hc = Array.length hc.hclits = 0

(** Adapt a proof to a new clause *)
let adapt_proof proof c = match proof with
  | Axiom (_, f, a) -> Axiom (c, f, a)
  | Proof (_, r, l) -> Proof (c, r, l)

let stats () = CHashcons.stats ()

(** descendants of the clause *)
let descendants hc = hc.hcdescendants

(** simplify literals *)
let clause_of_fof hc =
  let ctx = hc.hcctx in
  let lits = Array.map (Lits.lit_of_fof ~ord:ctx.ctx_ord) hc.hclits in
  if Lits.eq_lits lits hc.hclits then hc (* keep the same *)
  else begin
    let proof = adapt_proof hc.hcproof in
    let new_hc = mk_hclause_a ~parents:[hc] ~ctx lits proof in
    new_hc.hcdescendants <- hc.hcdescendants;
    new_hc
  end

(** Change the context of the clause *)
let update_ctx ~ctx hc =
  let lits = Array.map (Lits.reord ~ord:ctx.ctx_ord) hc.hclits in
  let proof = adapt_proof hc.hcproof in
  let hc' =  mk_hclause_a ~selected:hc.hcselected ~ctx lits proof in
  hc'

(** check the ordering relation of lits (always true after reord_clause ~ord) *)
let check_ord_hclause ~ord hc =
  assert (
  Utils.array_forall
    (function (Equation (l,r,sign,o)) as lit ->
      let ok = o = ord.ord_compare l r in
      (if not ok then Format.printf "@[<h>Ord problem: literal %a, ord %s is not %s@]@."
                      Lits.pp_literal lit (string_of_comparison o)
                      (string_of_comparison (ord.ord_compare l r)));
      ok)
    hc.hclits)

(** Apply substitution to the clause. Note that using the same renaming for all
    literals is important. *)
let rec apply_subst ?(recursive=true) ?(renaming=FoSubst.Renaming.create 5) subst (hc,offset) =
  let ctx = hc.hcctx in
  let ord = ctx.ctx_ord in
  let lits = Array.map
    (fun lit -> Lits.apply_subst ~recursive ~renaming ~ord subst (lit, offset))
    hc.hclits in
  let descendants = hc.hcdescendants in
  let proof = adapt_proof hc.hcproof in
  let new_hc = mk_hclause_a ~parents:[hc] ~ctx lits proof in
  new_hc.hcdescendants <- descendants;
  new_hc

(** bitvector of literals that are positive *)
let pos_lits lits =
  let bv = ref BV.empty in
  for i = 0 to Array.length lits - 1 do
    if Lits.is_pos lits.(i) then bv := BV.set !bv i
  done;
  !bv

(** bitvector of literals that are positive *)
let neg_lits lits =
  let bv = ref BV.empty in
  for i = 0 to Array.length lits - 1 do
    if Lits.is_neg lits.(i) then bv := BV.set !bv i
  done;
  !bv

(** Bitvector that indicates which of the literals are maximal *)
let maxlits_array ~ord lits =
  let n = Array.length lits in
  (* at the beginning, all literals are potentially maximal *)
  let bv = ref (BV.make n) in
  for i = 0 to n-1 do
    (* i-th lit is already known not to be max? *)
    if not (BV.get !bv i) then () else
    for j = i+1 to n-1 do
      if not (BV.get !bv j) then () else
      match Lits.compare_partial ~ord lits.(i) lits.(j) with
      | Incomparable | Eq -> ()     (* no further information about i-th and j-th *)
      | Gt -> bv := BV.clear !bv j  (* j-th cannot be max *)
      | Lt -> bv := BV.clear !bv i  (* i-th cannot be max *)
    done;
  done;
  (* return bitvector *)
  !bv

(** Bitvector that indicates which of the literals of [subst(clause)]
    are maximal under [ord] *)
let maxlits (c, offset) subst =
  let ord = c.hcctx.ctx_ord in
  let lits = Lits.apply_subst_lits ~recursive:true ~ord
    subst (c.hclits, offset) in
  maxlits_array ~ord lits

(** Check whether the literal is maximal *)
let is_maxlit (c, offset) subst i =
  BV.get (maxlits (c, offset) subst) i

(** Bitvector that indicates which of the literals of [subst(clause)]
    are eligible for resolution. *)
let eligible_res (c, offset) subst =
  let ord = c.hcctx.ctx_ord in
  (* instantiate lits *)
  let lits = Lits.apply_subst_lits ~recursive:true ~ord subst (c.hclits, offset) in
  let selected = c.hcselected in
  let n = Array.length lits in
  (* Literals that may be eligible: all of them if none is selected,
     selected ones otherwise. *)
  let check_sign = not (BV.is_empty selected) in
  let bv = ref (if BV.is_empty selected then BV.make n else selected) in
  (* Only keep literals that are maximal. If [check_sign] is true, comparisons
     are only done between same-sign literals. *)
  for i = 0 to n-1 do
    (* i-th lit is already known not to be max? *)
    if not (BV.get !bv i) then () else
    let lit = lits.(i) in
    for j = i+1 to n-1 do
      let lit' = lits.(j) in
      (* check if both lits are still potentially eligible, and have the same sign 
         if [check_sign] is true. *)
      if (check_sign && Lits.is_pos lit <> Lits.is_pos lit')
        || not (BV.get !bv j) then () else
      match Lits.compare_partial ~ord lits.(i) lits.(j) with
      | Incomparable | Eq -> ()     (* no further information about i-th and j-th *)
      | Gt -> bv := BV.clear !bv j  (* j-th cannot be max *)
      | Lt -> bv := BV.clear !bv i  (* i-th cannot be max *)
    done;
  done;
  !bv

(** Bitvector that indicates which of the literals of [subst(clause)]
    are eligible for paramodulation. *)
let eligible_param (c, offset) subst =
  let ord = c.hcctx.ctx_ord in
  if BV.is_empty c.hcselected then
    (* instantiate lits *)
    let lits = Lits.apply_subst_lits ~recursive:true ~ord subst (c.hclits, offset) in
    (* only keep literals that are positive *)
    let bv = maxlits_array ~ord lits in
    BV.inter bv (pos_lits lits)
  else BV.empty  (* no eligible literal when some are selected *)

(** are there selected literals in the clause? *)
let has_selected_lits hc = not (BV.is_empty hc.hcselected)

(** Check whether the literal is selected *)
let is_selected hc i =
  let bv = hc.hcselected in
  BV.get bv i

(** Indexed list of selected literals *)
let selected_lits c = BV.select c.hcselected c.hclits

(** is the clause a unit clause? *)
let is_unit_clause hc = match hc.hclits with
  | [|_|] -> true
  | _ -> false

(** Compute signature of this set of clauses *)
let signature clauses =
  let clauses = Sequence.of_list clauses in
  let clauses = Sequence.map (fun hc -> Lits.lits_to_seq hc.hclits) clauses in
  let lits = Sequence.concat clauses in
  let terms = Sequence.map (fun (l,r,_) -> Sequence.of_list [l;r]) lits in
  let terms = Sequence.concat terms in
  T.signature terms

(** Conversion of a (boolean) term to a clause. *)
let rec from_term ~ctx (t, file, name) =
  assert (t.sort == bool_);
  let ord = ctx.ctx_ord in
  let open Literals in
  let rec lits_from_term t = match t.term with
  | Node (n, [{term=Node (eq, [a;b])}]) when n == not_symbol && eq == eq_symbol ->
    [mk_neq ~ord a b]
  | Node (eq, [a;b]) when eq == eq_symbol ->
    [mk_eq ~ord a b]
  | Node (or_, l) when or_ == or_symbol ->
    let l' = T.flatten_ac or_symbol l in
    (* flatten the or, and convert each element to a list of literals *)
    List.concat (List.map lits_from_term l')
  | Node (n, [f]) when n == not_symbol ->
    [mk_neq ~ord f T.true_term]
  | Node _ ->
    [mk_eq ~ord t T.true_term]
  | Bind _ ->
    [mk_eq ~ord t T.true_term]
  | Var _ | BoundVar _ -> failwith "variable should not occur at the formula level"
  in
  let proof c = Axiom (c, file, name) in
  let hc = mk_hclause ~ctx (lits_from_term t) proof in
  hc

(* ----------------------------------------------------------------------
 * set of clauses, reachable by ID
 * ---------------------------------------------------------------------- *)

(* TODO suppress maxvar, useless *)

(** Simple set *)
module ClauseSet = Set.Make(
  struct
    type t = hclause
    let compare hc1 hc2 = hc1.hctag - hc2.hctag
  end)

(** Set with access by ID, bookeeping of maximal var... *)
module CSet =
  struct

    module IntMap = Map.Make(struct
      type t = int
      let compare i j = i - j
    end)

    (** Set of hashconsed clauses. 'a is the fantom type for hclauses.
        It also contains a payload that is updated on every addition/
        removal of clauses. The additional payload is also updated upon
        addition/deletion. *)
    type t = {
      maxvar : int;                 (** index of maximum variable *)
      clauses : hclause IntMap.t;    (** clause ID -> clause *)
    }

    let empty = { maxvar=0; clauses = IntMap.empty; }

    let is_empty set = IntMap.is_empty set.clauses

    let size set = IntMap.fold (fun _ _ b -> b + 1) set.clauses 0

    let add set hc =
      let maxvar = max (T.max_var hc.hcvars) set.maxvar in
      { maxvar; clauses = IntMap.add hc.hctag hc set.clauses; }

    let add_list set hcs =
      let maxvar, clauses =
        List.fold_left
          (fun (m,c) hc -> max m (T.max_var hc.hcvars), IntMap.add hc.hctag hc c)
          (set.maxvar, set.clauses) hcs in
      {maxvar; clauses;}

    let remove_id set i =
      { set with clauses = IntMap.remove i set.clauses }

    let remove set hc = remove_id set hc.hctag

    let remove_list set hcs =
      let clauses =
        List.fold_left
          (fun c hc -> IntMap.remove hc.hctag c)
          set.clauses hcs in
      {set with clauses;}

    let get set i = IntMap.find i set.clauses

    let mem set hc = IntMap.mem hc.hctag set.clauses

    let mem_id set i = IntMap.mem i set.clauses

    let choose set =
      try Some (snd (IntMap.choose set.clauses))
      with Not_found -> None

    let iter set k = IntMap.iter (fun _ hc -> k hc) set.clauses

    let iteri set k = IntMap.iter k set.clauses

    let fold f acc set =
      let acc = ref acc in
      iteri set (fun i hc -> acc := f !acc i hc);
      !acc

    let to_list set =
      IntMap.fold (fun _ hc acc -> hc :: acc) set.clauses []

    let of_list l =
      add_list empty l

    let to_seq set =
      Sequence.from_iter
        (fun k -> iter set k)

    let of_seq set seq = Sequence.fold add set seq

    let remove_seq set seq =
      let clauses = Sequence.fold
        (fun c hc -> IntMap.remove hc.hctag c)
        set.clauses seq in
      {set with clauses;}

    let remove_id_seq set seq = Sequence.fold remove_id set seq
  end

(* ----------------------------------------------------------------------
 * recognize some shapes of clauses
 * ---------------------------------------------------------------------- *)

(** Does t contains the symbol f? *)
let rec contains_symbol f t =
  match t.term with
  | Var _ | BoundVar _ -> false
  | Bind (s, _, t') -> s == f || contains_symbol f t'
  | Node (g, ts) -> g == f || List.exists (contains_symbol f) ts

(** Recognized whether the clause is a Range-Restricted Horn clause *)
let is_RR_horn_clause hc = 
  let lit = ref None in
  (* find whether there is exactly one positive literal *)
  let rec find_uniq_pos n i =
    if i = Array.length hc.hclits
      then if n = 1 then !lit else None
      else begin
        match hc.hclits.(i) with
        | Equation (l,r,true,_) as lit' ->
          lit := Some lit';
          find_uniq_pos (n+1) (i+1)
        | _ -> find_uniq_pos n (i+1)
      end
  in
  match find_uniq_pos 0 0 with
  | None -> false
  | Some lit' -> (* check that all variables of the clause occur in the head *)
    List.length (Lits.vars lit') = List.length hc.hcvars

(** Recognizes Horn clauses (at most one positive literal) *)
let is_horn hc =
  (* Iterate on literals, counting the positive ones.
     [pos]: did we already meet a positive literal *)
  let rec iter_lits pos lits i =
    if i = Array.length lits then true else match lits.(i) with
      | Equation (_, _, true, _) -> if pos then false else iter_lits true lits (i+1)
      | Equation (_, _, false, _) -> iter_lits pos lits (i+1)
  in iter_lits false hc.hclits 0

(** Check whether the clause defines a symbol, e.g.
    subset(X,Y) = \forall Z(Z in X -> Z in Y). It means the LHS
    is a flat symbol with variables, and all variables in RHS
    are also in LHS *)
let is_definition hc =
  (* check that r is a definition of l=f(x1,...,xn) *)
  let check_def l r =
    match l.term with
    | Var _ | BoundVar _ | Bind _ -> false
    | Node (f, ts) ->
      (* l=f(x1,...,xn) where r contains no other var than x1,...,xn, and n > 0 *)
      T.atomic_rec l && ts <> [] && not (contains_symbol f r) && l != T.true_term && r != T.true_term
      && List.for_all T.is_var ts
      && List.for_all (fun x -> T.var_occurs x l) (T.vars r)
  in
  match hc.hclits with
  | [|Equation (({term=Node(_, _)} as l), r, true, _)|] when check_def l r -> Some (l, r)
  | [|Equation (l, ({term=Node(_, _)} as r), true, _)|] when check_def r l -> Some (r, l)
  | _ -> None

(** More general than definition. It means the clause is an
    equality where all variables in RHS are also in LHS. It
    can return two rewrite rules if the clause can be oriented
    in both ways, e.g. associativity axiom. *)
let is_rewrite_rule hc =
  (* check that l -> r is an acceptable rewrite rule *)
  let check_rule l r =
    match l.term with
    | Var _ | Bind _ | BoundVar _ -> false
    | Node (_, _) ->
      T.atomic_rec l && l != T.true_term && r != T.true_term &&
      List.for_all (fun x -> T.var_occurs x l) (T.vars r)
  in
  match hc.hclits with
  | [|Equation (l, r, true, _)|] ->
    (if check_rule l r then [l, r] else []) @ (if check_rule r l then [r, l] else [])
  | _ -> []

let is_pos_eq hc =
  match hc.hclits with
  | [|Equation (l,r,true,_)|] -> Some (l,r)
  | _ -> None

(** Checks whether the clause is "const = ground composite term", e.g.
    a clause "aIbUc = inter(a, union(b, c))". In this case it returns
    Some(constant, definition of constant) *)
let is_const_definition hc =
  match hc.hclits with
  | [|Equation (l,r,true,_)|] when T.is_const l && T.is_ground_term r
    && not (T.member_term l r) ->
    Some (l,r)
  | [|Equation (l,r,true,_)|] when T.is_const r && T.is_ground_term l
    && not (T.member_term r l) ->
    Some (r,l)
  | _ -> None

(** {2 Positions in clauses} *)

type clause_pos = clause * position * term
let compare_clause_pos (c1, p1, t1) (c2, p2, t2) =
  let c = Pervasives.compare p1 p2 in
  if c <> 0 then c else
  let c = compare_hclause c1 c2 in
  if c <> 0 then c else
  (assert (T.eq_term t1 t2); 0)

(* ----------------------------------------------------------------------
 * pretty printing
 * ---------------------------------------------------------------------- *)

(** pretty printer for clauses *)
class type pprinter_clause =
  object
    method pp_lits : Format.formatter -> literal array -> hclause -> unit
    method pp : Format.formatter -> clause -> unit      (** print clause *)
    method pp_h : Format.formatter -> hclause -> unit   (** print hclause *)
    method pp_pos : Format.formatter -> (clause * position) -> unit
    method pp_h_pos : Format.formatter -> (hclause * position * term) -> unit
    method pp_pos_subst : Format.formatter -> (clause * position * substitution) -> unit
    method horizontal : bool -> unit                    (** print in horizontal box? *)
  end

(** factor some code for classes *)
class virtual common_pp_clause =
  object (self)
    method virtual pp_lits : Format.formatter -> literal array -> hclause -> unit
    method pp formatter c = self#pp_lits formatter c.hclits c
    method pp_h formatter hc = self#pp_lits formatter hc.hclits hc
    method pp_pos formatter (c, pos) =
      Format.fprintf formatter "@[<h>[%a at %a]@]" self#pp c pp_pos pos
    method pp_h_pos formatter (hc, pos, t) =
      Format.fprintf formatter "@[<h>[%a at %a with %a]@]"
        self#pp_h hc pp_pos pos !T.pp_term#pp t
    method pp_pos_subst formatter (c, pos, subst) =
      Format.fprintf formatter "@[<h>[%a at %a with %a]@]"
        self#pp c pp_pos pos S.pp_substitution subst
  end

let pp_clause_debug =
  let _horizontal = ref true in
  let pp_annot selected maxlits i =
    ""^(if BV.get selected i then "+" else "")
      ^(if BV.get maxlits i then "*" else "")
  in
  object (self)
    (* print literals with a '*' for maximal, and '+' for selected *)
    method pp_lits formatter lits hc =
      let selected = hc.hcselected
      and max = maxlits (hc, 0) S.id_subst in
      (* how to print the list of literals *)
      let lits_printer formatter lits =
        Utils.pp_arrayi ~sep:" | "
          (fun formatter i lit ->
            let annot = pp_annot selected max i in
            Format.fprintf formatter "%a%s" Lits.pp_literal lit annot)
          formatter lits
      in
      (* print in an horizontal box, or not *)
      if !_horizontal
        then Format.fprintf formatter "@[<h>[%a]@]" lits_printer lits
        else Format.fprintf formatter "[%a]" lits_printer lits
    (* regular printing is printing with no literal selected *)
    inherit common_pp_clause
    method horizontal s = _horizontal := s
  end

let pp_clause_tstp =
  let _horizontal = ref true in
  object (self)
    method pp_lits formatter lits hc =
      (* how to print the list of literals *)
      let lits_printer formatter lits =
        (* convert into a big term *)
        let t = Lits.term_of_lits hc.hclits in
        (* quantify all free variables *)
        let t = T.close_forall t in
        T.pp_term_tstp#pp formatter t
      in
      (* print in an horizontal box, or not *)
      if !_horizontal
        then Format.fprintf formatter "@[<h>%a@]" lits_printer lits
        else Format.fprintf formatter "%a" lits_printer lits
    inherit common_pp_clause
    method horizontal s = _horizontal := s
  end

let pp_clause = ref pp_clause_debug

(** print the content of a clause set *)
let pp_set formatter set =
  let clauses = CSet.to_list set in
  (* print as a list of clauses *)
  Format.fprintf formatter "@[<v>%a@]" (Utils.pp_list ~sep:"" !pp_clause#pp_h) clauses

<<<<<<< HEAD
let bij_compact ~ord =
  let open Bij in
  pair int_ (Lits.bij_lits ~ord)

let bij ~ctx =
  let open Bij in
  map
    ~inject:(fun c -> c.hclits)
    ~extract:(fun lits ->
      let proof c = Axiom (c, "bij", "bij") in
      mk_hclause_a ~ctx lits proof)
    (Lits.bij_lits ~ord:ctx.ctx_ord)

let bij_set ~ctx =
  let open Bij in
  map
    ~inject:(fun set ->
      let l = CSet.fold (fun acc _ hc -> hc :: acc) [] set in
      l)
    ~extract:(fun l -> CSet.add_list CSet.empty l)
    (list_ (bij ~ctx))
=======
let compact_to_json (i,lits) =
  Json.Assoc ["id", Json.Int i; "lits", Lits.lits_to_json lits]

let compact_of_json ~ord json =
  let pairs = Json.to_assoc json in
  let i = Json.to_int (List.assoc "id" pairs) in
  let lits = Lits.lits_of_json ~ord (List.assoc "lits" pairs) in
  (i, lits)

let to_json c =
  Json.Assoc ["id", Json.Int c.hctag; "lits", Lits.lits_to_json c.hclits]

let of_json ~ctx json =
  let pairs = Json.to_assoc json in
  let lits = Lits.lits_of_json ~ord:ctx.ctx_ord (List.assoc "lits" pairs) in
  let proof c = Axiom (c, "json", "json") in
  mk_hclause_a ~ctx lits proof
  
let set_to_json set =
  let items = CSet.fold (fun acc _ hc -> to_json hc :: acc)
    [] set in
  Json.List items

let set_of_json ~ctx set json =
  let l = Json.to_list json in
  List.fold_left
    (fun set json ->
      let hc = of_json ~ctx json in
      CSet.add set hc)
    set l
>>>>>>> 2aefb214
<|MERGE_RESOLUTION|>--- conflicted
+++ resolved
@@ -704,7 +704,6 @@
   (* print as a list of clauses *)
   Format.fprintf formatter "@[<v>%a@]" (Utils.pp_list ~sep:"" !pp_clause#pp_h) clauses
 
-<<<<<<< HEAD
 let bij_compact ~ord =
   let open Bij in
   pair int_ (Lits.bij_lits ~ord)
@@ -725,36 +724,4 @@
       let l = CSet.fold (fun acc _ hc -> hc :: acc) [] set in
       l)
     ~extract:(fun l -> CSet.add_list CSet.empty l)
-    (list_ (bij ~ctx))
-=======
-let compact_to_json (i,lits) =
-  Json.Assoc ["id", Json.Int i; "lits", Lits.lits_to_json lits]
-
-let compact_of_json ~ord json =
-  let pairs = Json.to_assoc json in
-  let i = Json.to_int (List.assoc "id" pairs) in
-  let lits = Lits.lits_of_json ~ord (List.assoc "lits" pairs) in
-  (i, lits)
-
-let to_json c =
-  Json.Assoc ["id", Json.Int c.hctag; "lits", Lits.lits_to_json c.hclits]
-
-let of_json ~ctx json =
-  let pairs = Json.to_assoc json in
-  let lits = Lits.lits_of_json ~ord:ctx.ctx_ord (List.assoc "lits" pairs) in
-  let proof c = Axiom (c, "json", "json") in
-  mk_hclause_a ~ctx lits proof
-  
-let set_to_json set =
-  let items = CSet.fold (fun acc _ hc -> to_json hc :: acc)
-    [] set in
-  Json.List items
-
-let set_of_json ~ctx set json =
-  let l = Json.to_list json in
-  List.fold_left
-    (fun set json ->
-      let hc = of_json ~ctx json in
-      CSet.add set hc)
-    set l
->>>>>>> 2aefb214
+    (list_ (bij ~ctx))