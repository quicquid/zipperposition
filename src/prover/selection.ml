--- conflicted
+++ resolved
@@ -88,11 +88,7 @@
   else (
     Iter.of_array_i lits
     |> Iter.exists
-<<<<<<< HEAD
       (fun (i,_) -> not (BV.get bv i) || can_select_lit ~ord lits i)
-=======
-      (fun (i,_) -> can_select_lit ~ord lits i && BV.get bv i)
->>>>>>> 892d87eb
   )
 
 (* build a selection function in general, given the more specialized
@@ -133,25 +129,25 @@
         BV.empty ()  (* empty one *)
     end)
 
-let ho_sel_driver lits f = 
+let ho_sel_driver lits f =
   let neg_max = CCArray.mapi (fun i l -> i,l)  lits
                   |> CCArray.filter (fun (_,l) -> Lit.is_neg l) in
     if CCArray.length neg_max = 0 then BV.empty ()
     else (
-      CCArray.fast_sort (fun (i, _) (j, _) -> compare (f i) (f j)) neg_max; 
+      CCArray.fast_sort (fun (i, _) (j, _) -> compare (f i) (f j)) neg_max;
       let idx, _ = CCArray.get neg_max 0 in
       let res = BV.empty () in
-      BV.set res idx; 
-      res 
+      BV.set res idx;
+      res
     )
 
 let avoid_app_var ~ord lits =
   mk_ ~ord lits ~f:(fun lits ->
     let avoid_av_feature i  =
-      let l = lits.(i) in 
+      let l = lits.(i) in
         (Lit.is_app_var_eq l,
          not (Lits.is_max ~ord lits i),
-        Lit.Seq.terms l |> Iter.fold (fun acc t -> 
+        Lit.Seq.terms l |> Iter.fold (fun acc t ->
           if (T.is_app_var t) then (acc+1) else acc) 0,
         Lit.weight l) in
     ho_sel_driver lits avoid_av_feature
@@ -160,10 +156,10 @@
 let prefer_app_var ~ord lits =
   mk_ ~ord lits ~f:(fun lits ->
     let prefer_av_feature i  =
-      let l = lits.(i) in 
+      let l = lits.(i) in
         (not (Lit.is_app_var_eq l),
          not (Lits.is_max ~ord lits i),
-         - (Lit.Seq.terms l |> Iter.fold (fun acc t -> 
+         - (Lit.Seq.terms l |> Iter.fold (fun acc t ->
           if (T.is_app_var t) then (acc+1) else acc) 0),
         -Lit.weight l) in
     ho_sel_driver lits prefer_av_feature
