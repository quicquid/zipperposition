(rule
 (targets const.ml)
 (action
  (with-stdout-to
   %{targets}
   (progn
    (echo "let version = \"%{version:libzipperposition}\"\n")
    (echo "let section = Logtk.Util.Section.make \"zip\"\n")))))

(library
<<<<<<< HEAD
  (name libzipperposition)
  (public_name libzipperposition)
  (synopsis "library for the Zipperposition theorem prover")
  (libraries containers zarith msat logtk logtk.proofs logtk.parsers str)
  (flags :standard -w -32-50)
)
=======
 (name libzipperposition)
 (public_name libzipperposition)
 (synopsis "library for the Zipperposition theorem prover")
 (libraries containers zarith msat logtk logtk.proofs logtk.parsers)
 (flags :standard -w -32))
>>>>>>> 4b28c5eb
<|MERGE_RESOLUTION|>--- conflicted
+++ resolved
@@ -8,17 +8,9 @@
     (echo "let section = Logtk.Util.Section.make \"zip\"\n")))))
 
 (library
-<<<<<<< HEAD
   (name libzipperposition)
   (public_name libzipperposition)
   (synopsis "library for the Zipperposition theorem prover")
   (libraries containers zarith msat logtk logtk.proofs logtk.parsers str)
   (flags :standard -w -32-50)
-)
-=======
- (name libzipperposition)
- (public_name libzipperposition)
- (synopsis "library for the Zipperposition theorem prover")
- (libraries containers zarith msat logtk logtk.proofs logtk.parsers)
- (flags :standard -w -32))
->>>>>>> 4b28c5eb
+)