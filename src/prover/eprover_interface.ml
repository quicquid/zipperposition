
(* This file is free software, part of Zipperposition. See file "license" for more details. *)

(** {1 boolean subterms} *)

open Logtk

let _tmp_dir = ref "/tmp"

exception PolymorphismDetected

module type S = sig
  module Env : Env.S

  (** {6 Registration} *)


  val set_e_bin : string -> unit
  val try_e : Env.C.t Iter.t -> Env.C.t Iter.t -> Env.C.t option

  val setup : unit -> unit
  (** Register rules in the environment *)
end

let _timeout = ref 11
let _e_auto = ref false
let _max_derived = ref 16

let e_bin = ref (None : string option)

let regex_refutation = Str.regexp ".*SZS output start CNFRefutation.*" 
let reg_thf_clause = Str.regexp "thf(zip_cl_\\([0-9]+\\),.*"

module IntSet = CCSet.Make(CCInt)

module Make(E : Env.S) : S with module Env = E = struct
  module Env = E
  module C = Env.C
  module Ctx = Env.Ctx

  let output_empty_conj ~out =
    Format.fprintf out "thf(conj,conjecture,($false))."

  let output_cl ~out clause =
    let lits_converted = Literals.Conv.to_tst (C.lits clause) in
    Format.fprintf out "%% %d:\n" (C.proof_depth clause);
    if CCOpt.is_some (C.distance_to_goal clause) then (
      Format.fprintf out "@[thf(zip_cl_%d,negated_conjecture,@[%a@]).@]@\n" (C.id clause) TypedSTerm.TPTP_THF.pp lits_converted
    ) else Format.fprintf out "@[thf(zip_cl_%d,axiom,@[%a@]).@]@\n" (C.id clause) TypedSTerm.TPTP_THF.pp lits_converted


  let output_symdecl ~out sym ty =
    Format.fprintf out "@[thf(@['%a_type',type,@[%a@]:@ @[%a@]@]).@]@\n" 
      ID.pp sym ID.pp_tstp sym (Type.TPTP.pp_ho) ty

  let output_all ?(already_defined=ID.Set.empty) ~out cl_set =
    let cl_iter = Iter.of_list cl_set in
    let syms = C.symbols ~include_types:true cl_iter
               |> (fun syms -> ID.Set.diff syms already_defined)
               |> ID.Set.to_list
    in
    (* first printing type declarations, and only then the types *)
    CCList.fold_right (fun sym acc -> 
        let ty = Ctx.find_signature_exn sym in
        if Type.is_tType ty then (
          output_symdecl ~out sym ty;
          acc
        ) else (
          if (((Type.Seq.sub ty) |> Iter.exists (Type.is_tType))) then
            raise PolymorphismDetected;
          Iter.cons (sym, ty) acc
        )
      ) syms Iter.empty
    |> Iter.iter (fun (sym, ty) -> output_symdecl ~out sym ty);

    Iter.iter (output_cl ~out) cl_iter;
    if ID.Set.is_empty already_defined then(
      output_empty_conj ~out);
    ID.Set.of_list syms

  let set_e_bin path =
    e_bin := Some path 

  let run_e prob_path =
    match !e_bin with 
    | Some e_path ->
      let to_ = !_timeout in
      let cmd = 
        CCFormat.sprintf "timeout %d %s %s --cpu-limit=%d %s -s -p" 
          (to_+2) e_path prob_path to_ (if !_e_auto then "--auto" else "--auto-schedule") in
      CCFormat.printf "%% Running : %s.\n" cmd;
      let process_channel = Unix.open_process_in cmd in
      let _,status = Unix.wait () in
      begin match status with
        | WEXITED _ ->
          let refutation_found = ref false in
          (try 
             while not !refutation_found do 
               let line = input_line process_channel in
               if Str.string_match regex_refutation line 0 then 
                 refutation_found := true;
             done;
             if !refutation_found then (
               let clause_ids = ref [] in
               (try 
                  while true do 
                    let line = input_line process_channel in
                    flush_all ();
                    if Str.string_match reg_thf_clause line 0 then (
                      let id = CCInt.of_string (Str.matched_group 1 line) in
                      clause_ids := CCOpt.get_exn id :: !clause_ids;)
                  done;
                  Some !clause_ids
                with End_of_file -> Some !clause_ids)
             ) else None
           with End_of_file -> None;)
        | _ -> None end
    | None ->
      invalid_arg "cannot run E if E binary is not set up"


  let try_e active_set passive_set =
<<<<<<< HEAD
    let max_others = 64 in
=======
    let max_others = !_max_derived in
>>>>>>> 68a666e9

    let rec can_be_translated t =
      let can_translate_ty ty =
        Type.is_ground ty in

      let ty = Term.ty t in
      can_translate_ty ty &&
      match Term.view t with
      | AppBuiltin(b, [body]) when Builtin.is_quantifier b && Type.is_fun (Term.ty body) -> 
        let _, fun_body = Term.open_fun body in
        can_be_translated fun_body
      | AppBuiltin(b, _) when Builtin.is_combinator b -> false
      | AppBuiltin(b, l) -> (not (Builtin.is_logical_binop b) || List.length l >= 2) &&
                            (not (Builtin.equal b Builtin.Eq) || List.length l >= 2) &&
                            (not (Builtin.equal b Builtin.Neq) || List.length l >= 2) &&
                            (b != Builtin.Not || List.length l = 1) &&
                            List.for_all can_be_translated l
      | DB _ -> false
      | Var _ | Const _ -> true
      | App(hd,args) -> can_be_translated hd && List.for_all can_be_translated args
      | Fun _ -> false in


    let take_from_set ?(ignore_ids=IntSet.empty) set =
      let clause_no_lams cl =
        Iter.for_all can_be_translated (C.Seq.terms cl) in

      let reduced s = 
        Iter.map (fun c -> CCOpt.get_or ~default:c (C.eta_reduce c)) s in
      let init_clauses s = 
        Iter.filter (fun c -> C.proof_depth c = 0 && clause_no_lams c) (reduced s) in
<<<<<<< HEAD
    
    let set = Iter.filter (fun c -> not (IntSet.mem (C.id c) ignore_ids)) set in
    Iter.append (init_clauses set) (
      (reduced set)
      |> Iter.filter (fun c -> 
        let proof_d = C.proof_depth c in
        let has_ho_step = Proof.Step.has_ho_step (C.proof_step c) in
        has_ho_step && proof_d  > 0 && clause_no_lams c)
      |> Iter.sort ~cmp:(fun c1 c2 ->
          let penalty =  C.penalty (*C.proof_depth*) in
          let p1 = penalty c1 and p2 = penalty c2 in
          let open CCOrd in
          (CCInt.compare p1 p2) <?>
          (CCInt.compare, (C.weight c1), (C.weight c2)))
      |> Iter.take max_others)
    |> Iter.to_list in
=======

      let set = Iter.filter (fun c -> not (IntSet.mem (C.id c) ignore_ids)) set in
      Iter.append (init_clauses set) (
        (reduced set)
        |> Iter.filter (fun c -> 
            let proof_d = C.proof_depth c in
            let has_ho_step = Proof.Step.has_ho_step (C.proof_step c) in
            has_ho_step && proof_d  > 0 && clause_no_lams c)
        |> Iter.sort ~cmp:(fun c1 c2 ->
            let pd1 = C.proof_depth c1 and pd2 = C.proof_depth c2 in
            CCInt.compare pd1 pd2)
        |> Iter.take max_others)
      |> Iter.to_list in
>>>>>>> 68a666e9

    let prob_name, prob_channel = Filename.open_temp_file ~temp_dir:!_tmp_dir "e_input" "" in
    let out = Format.formatter_of_out_channel prob_channel in

    try 
      let active_set = take_from_set active_set in
      let ignore_ids = IntSet.of_list (List.map C.id active_set) in
      let passive_set =  take_from_set ~ignore_ids passive_set in
      let already_defined = output_all ~out active_set in
      Format.fprintf out "%% -- PASSIVE -- \n";
      ignore(output_all  ~already_defined ~out passive_set);
      close_out prob_channel;
      let cl_set = active_set @ passive_set in

      let res = 
        match run_e prob_name with
        | Some ids ->
          assert(not (CCList.is_empty ids));

          let clauses = List.map (fun id -> 
              List.find (fun cl -> (C.id cl) = id) cl_set) ids in
          let rule = Proof.Rule.mk "eprover" in
          let proof = Proof.Step.inference  ~rule (List.map C.proof_parent clauses) in
          let penalty = CCOpt.get_exn @@ Iter.max (Iter.map C.penalty (Iter.of_list clauses)) in
          let trail = C.trail_l clauses in
          Some (C.create ~penalty ~trail [] proof)
        | _ -> None 
      in
      (* Sys.remove prob_name; *)
      res
    with PolymorphismDetected -> 
      CCFormat.printf "%% Running E stopped because polymorphism was detected @.";
      None

  let setup () = 
    ()
end

let () =
  Options.add_opts
    [ "--tmp-dir", Arg.String (fun v -> _tmp_dir := v), " scratch directory for running E";
      "--e-timeout", Arg.Set_int _timeout, " set E prover timeout.";
      "--e-max-derived", Arg.Set_int _max_derived, " set the limit of clauses that are derived by Zipperposition and given to E";
      "--e-auto", Arg.Bool (fun v -> _e_auto := v), " If set to on eprover will not run in autoschedule, but in auto mode"]<|MERGE_RESOLUTION|>--- conflicted
+++ resolved
@@ -120,11 +120,7 @@
 
 
   let try_e active_set passive_set =
-<<<<<<< HEAD
-    let max_others = 64 in
-=======
     let max_others = !_max_derived in
->>>>>>> 68a666e9
 
     let rec can_be_translated t =
       let can_translate_ty ty =
@@ -156,24 +152,6 @@
         Iter.map (fun c -> CCOpt.get_or ~default:c (C.eta_reduce c)) s in
       let init_clauses s = 
         Iter.filter (fun c -> C.proof_depth c = 0 && clause_no_lams c) (reduced s) in
-<<<<<<< HEAD
-    
-    let set = Iter.filter (fun c -> not (IntSet.mem (C.id c) ignore_ids)) set in
-    Iter.append (init_clauses set) (
-      (reduced set)
-      |> Iter.filter (fun c -> 
-        let proof_d = C.proof_depth c in
-        let has_ho_step = Proof.Step.has_ho_step (C.proof_step c) in
-        has_ho_step && proof_d  > 0 && clause_no_lams c)
-      |> Iter.sort ~cmp:(fun c1 c2 ->
-          let penalty =  C.penalty (*C.proof_depth*) in
-          let p1 = penalty c1 and p2 = penalty c2 in
-          let open CCOrd in
-          (CCInt.compare p1 p2) <?>
-          (CCInt.compare, (C.weight c1), (C.weight c2)))
-      |> Iter.take max_others)
-    |> Iter.to_list in
-=======
 
       let set = Iter.filter (fun c -> not (IntSet.mem (C.id c) ignore_ids)) set in
       Iter.append (init_clauses set) (
@@ -187,7 +165,6 @@
             CCInt.compare pd1 pd2)
         |> Iter.take max_others)
       |> Iter.to_list in
->>>>>>> 68a666e9
 
     let prob_name, prob_channel = Filename.open_temp_file ~temp_dir:!_tmp_dir "e_input" "" in
     let out = Format.formatter_of_out_channel prob_channel in
