--- conflicted
+++ resolved
@@ -15,14 +15,10 @@
 let k_only_non_conjecture_gates = Flex_state.create_key ()
 let k_check_gates_semantically = Flex_state.create_key ()
 let k_non_singular_pe = Flex_state.create_key ()
-<<<<<<< HEAD
 let k_measure_fun = Flex_state.create_key ()
-let k_relax_val = Flex_state.create_key ()
-=======
 let k_relax_val = Flex_state.create_key ()
 let k_prefer_spe = Flex_state.create_key ()
 let k_fp_mode = Flex_state.create_key ()
->>>>>>> 31652e54
 
 let _enabled = ref false
 let _check_gates = ref true
@@ -31,25 +27,12 @@
 let _max_resolvents = ref (-1)
 let _non_singular_pe = ref false
 let _relax_val = ref 0
-<<<<<<< HEAD
-
-let kk_measure _ new_mu old_mu new_lit_num old_lit_num _ _ =
-  old_lit_num > new_lit_num && old_mu > new_mu
-
-let relaxed_measure relax new_mu old_mu new_lit_num old_lit_num new_cl_num old_cl_num =
-  old_lit_num > new_lit_num-relax ||
-  old_cl_num > new_cl_num-relax ||    
-  old_mu > old_mu
-
-let _measure = ref kk_measure
-=======
 let _prefer_spe = ref false
 let _measure_name = ref "relaxed"
 let _original_gates_only = ref false
 let _only_non_conj_gates = ref false
 let _check_semantically = ref false
 
->>>>>>> 31652e54
 
 let section = Util.Section.make ~parent:Const.section "pred-elim"
 
@@ -257,9 +240,6 @@
       TaskSet.remove_el _task_queue entry 
     )
 
-<<<<<<< HEAD
-  let should_force_stream_eval task =
-=======
   let calc_sq_var cl =
     let n = List.length (Literals.vars (C.lits cl)) in
     float_of_int (n * n)
@@ -295,7 +275,6 @@
   let _measure = ref relaxed_measure
 
   let should_schedule task =
->>>>>>> 31652e54
     let eligible_for_non_singular_pe task = 
       Env.flex_get k_non_singular_pe &&
       (match task.is_gate with
@@ -367,13 +346,8 @@
             possibly_ignore_sym entry;
           | `Offending ->
             entry.offending_cls <- CS.add cl entry.offending_cls;
-<<<<<<< HEAD
-            if TaskSet.mem entry !_task_queue && (not (should_force_stream_eval entry)) then (
-               _task_queue := TaskSet.remove entry !_task_queue;
-=======
             if TaskSet.in_heap entry && (not (should_schedule entry)) then (
                TaskSet.remove_el _task_queue entry;
->>>>>>> 31652e54
             )
           | `Gates ->
             if handle_gates then(
@@ -438,7 +412,7 @@
   let react_clause_removed cl =
     if !_logic != Unsupported then (
       let should_retry task =
-        should_force_stream_eval task &&
+        should_schedule task &&
         not (ID.Set.mem task.sym !_ignored_symbols) &&
         (match task.last_check with
         | Some(old_sq_var_sum, old_num_lit) -> 
@@ -843,16 +817,9 @@
     ID.Map.iter (fun _ task -> 
       check_if_gate task;
 
-<<<<<<< HEAD
-      Util.debugf ~section 5 "initially: @[%a@]" (fun k -> k pp_task task);
-
-      if should_force_stream_eval task then (
-        _task_queue := TaskSet.add task !_task_queue 
-=======
       if should_schedule task then (
         Util.debugf ~section 5 "inserting: @[%a@]" (fun k -> k pp_task task);
         TaskSet.insert _task_queue task  
->>>>>>> 31652e54
     )) !_pred_sym_idx
 
   let get_resolver () =
@@ -944,21 +911,9 @@
           assert(CS.is_empty task.offending_cls);
           calc_resolvents ~sym ~pos:pos_cls ~neg:neg_cls
       in
-<<<<<<< HEAD
-      let num_new_cls = List.length resolvents in
-      if measure_decreases () 
-          (Env.flex_get k_relax_val)
-          new_sq_var_weight task.sq_var_weight 
-          new_lit_num task.num_lits 
-          num_new_cls old_clauses then (
-        Util.debugf ~section 5 "replacing: @[%a@] (%d/%d) " 
-          (fun k -> k ID.pp task.sym old_clauses (num_new_cls));
-        updated_removed (old_clauses - num_new_cls);
-=======
       if measure_decreases () (Env.flex_get k_relax_val) task resolvents then (
         Util.debugf ~section 1 "task info: @[%a@]" (fun k -> k pp_task task);
         updated_removed (calc_num_cls task - List.length resolvents);
->>>>>>> 31652e54
         replace_clauses task resolvents;
       ) else (
         task.last_check <- Some (task.sq_var_weight, task.num_lits)
@@ -1140,7 +1095,6 @@
     let module E = (val env : Env.S) in
     register_parameters env;
     let module PredElim = Make(E) in
-<<<<<<< HEAD
 
     E.flex_add k_enabled !_enabled;
     E.flex_add k_check_at !_check_at;
@@ -1148,11 +1102,8 @@
     E.flex_add k_max_resolvents !_max_resolvents;
     E.flex_add k_check_gates !_check_gates;
     E.flex_add k_non_singular_pe !_non_singular_pe;
-    E.flex_add k_measure_fun !_measure;
     E.flex_add k_relax_val !_relax_val;
     
-=======
->>>>>>> 31652e54
     PredElim.setup ()
   in
   { Extensions.default with Extensions.
@@ -1165,10 +1116,8 @@
   Options.add_opts [
     "--pred-elim", Arg.Bool ((:=) _enabled), " enable predicate elimination";
     "--pred-elim-relax-value", Arg.Int ((:=) _relax_val), " value of relax constant for our new measure";
-    "--pred-elim-measure-fun", Arg.Symbol (["kk"; "relaxed"], (function
-      | "kk" -> _measure := kk_measure;
-      | "relaxed" -> _measure := relaxed_measure;
-      | _ -> invalid_arg "unknown measure function" )), " use either standard Korovin-Khasidashvili measure or our relaxed measure for measuring the proof state size";
+    "--pred-elim-measure-fun", Arg.Symbol (["kk"; "relaxed"; "conservative"], ((:=) _measure_name)), 
+      " use either standard Korovin-Khasidashvili measure or our relaxed measure for measuring the proof state size";
     "--pred-elim-check-gates", Arg.Bool ((:=) _check_gates), " enable recognition of gate clauses";
     "--pred-elim-only-original-gates", Arg.Bool ((:=) _original_gates_only), " recognize only gates that are not introduced by Zipperposition";
     "--pred-elim-check-gates-semantically", Arg.Bool ((:=) _check_semantically), " recognize gates semantically, as described in our SAT techniques paper";
