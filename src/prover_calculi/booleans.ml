
(* This file is free software, part of Zipperposition. See file "license" for more details. *)

(** {1 boolean subterms} *)

open Logtk
open Libzipperposition

module T = Term

type selection_setting = Any | Minimal | Large
type reasoning_kind    = BoolReasoningDisabled | BoolCasesInference | BoolCasesSimplification | BoolCasesEagerFar | BoolCasesEagerNear

let _bool_reasoning = ref BoolReasoningDisabled
let cased_term_selection = ref Any
let quant_rename = ref false

module type S = sig
  module Env : Env.S
  module C : module type of Env.C

  (** {6 Registration} *)

  val setup : unit -> unit
  (** Register rules in the environment *)
end


module Make(E : Env.S) : S with module Env = E = struct
  module Env = E
  module C = Env.C
  module Ctx = Env.Ctx
  module Fool = Fool.Make(Env)

  let (=~),(/~) = Literal.mk_eq, Literal.mk_neq
  let (@:) = T.app_builtin ~ty:Type.prop
  let no a = a =~ T.false_
  let yes a = a =~ T.true_
  let imply a b = Builtin.Imply @: [a;b]
  let const_true p = T.fun_ (List.hd @@ fst @@ Type.open_fun (T.ty p)) T.true_

  let true_not_false = [T.true_ /~ T.false_]
  let true_or_false a = [yes a; a =~ T.false_]
  let imp_true1 a b = [yes a; yes(imply a b)]
  let imp_true2 a b = [no b; yes(imply a b)]
  let imp_false a b = [no(imply a b); no a; yes b]
  let all_true p = [p /~ const_true p; yes(Builtin.ForallConst@:[p])]
  let all_false p = [no(Builtin.ForallConst@:[p]); p =~ const_true p]
  let eq_true x y = [x/~y; yes(Builtin.Eq@:[x;y])]
  let eq_false x y = [no(Builtin.Eq@:[x;y]); x=~y]
  let and_ a b = [Builtin.And @: [a;b] 
                    =~  imply (imply a (imply b T.false_)) T.false_]
  let or_ a b = [Builtin.Or @: [a;b] 
                    =~  imply (imply a T.false_) b] 

  let and_true a  = [Builtin.And @: [T.true_; a] =~ a]
  let and_false a  = [Builtin.And @: [T.false_; a] =~ T.false_]
  
  let exists t = 
    let t2bool = Type.arrow [t] Type.prop in
    [T.app_builtin ~ty:(Type.arrow [t2bool] Type.prop) Builtin.ExistsConst [] =~ T.fun_ t2bool
      (Builtin.Not @:[Builtin.ForallConst @:[T.fun_ t (Builtin.Not @:[T.app (T.bvar t2bool 1) [T.bvar t 0]])]])]
  
  let as_clause c = Env.C.create ~penalty:1 ~trail:Trail.empty c Proof.Step.trivial

  let create_clauses () = 
    (*let alpha_var = HVar.make ~ty:Type.tType 0 in
    let alpha = Type.var alpha_var in
    let b = T.var (HVar.make ~ty:Type.prop 1) in
    let p = T.var (HVar.make ~ty:(Type.arrow [alpha] Type.prop) 1) in
    let x = T.var (HVar.make ~ty:alpha 1) in
    let y = T.var (HVar.make ~ty:alpha 2) in*)
    let a = T.var (HVar.make ~ty:Type.prop 0) in
    [
    [Builtin.And @:[T.true_; a] =~ a];
	  [Builtin.And @:[T.false_; a] =~ T.false_];
	  [Builtin.Or @:[T.true_; a] =~ T.true_];
	  [Builtin.Or @:[T.false_; a] =~ a];
	  [Builtin.Imply @:[T.true_; a] =~ a];
	  [Builtin.Imply @:[T.false_; a] =~ T.true_];
	  [Builtin.Not @:[T.true_] =~ T.false_];
	  [Builtin.Not @:[T.false_] =~ T.true_];
	  (*
	  imp_true1 a b; imp_true2 a b; imp_false a b; 
      and_ a b;
      all_true p; all_false p;
	  eq_true x y; eq_false x y; 
      (*not; exists alpha;*)
      or_ a b;
      (*and_false a; and_true a;*)
	  *)
    ] |> List.map as_clause |> Iter.of_list

  let bool_cases(c: C.t) : C.t list =
  let term_as_true = Hashtbl.create 8 in
  let term_as_false = Hashtbl.create 4 in
	let rec find_bools top t =
		let can_be_cased = Type.is_prop(T.ty t) && T.DB.is_closed t && not top in
    let is_quant = match T.view t with 
      | AppBuiltin(b,_) -> 
        Builtin.equal b Builtin.ForallConst || Builtin.equal b Builtin.ExistsConst
      | _ -> false in
		(* Add only propositions. *)
		let add = if can_be_cased then Hashtbl.add term_as_true else fun _ _ -> () in
		let yes = if can_be_cased then yes else fun _ -> yes T.true_ in
		(* Stop recursion in combination of certain settings. *)
		let inner f x = 
      if is_quant || can_be_cased && !cased_term_selection = Large 
      then () 
      else List.iter(f false) x in
		match T.view t with
			| DB _ | Var _ -> ()
			| Const _ -> add t (yes t)
			| Fun(_,b) -> find_bools false b
			| App(f,ps) -> add t (yes t); inner find_bools (f::ps)
			| AppBuiltin(f,ps) ->
				inner find_bools ps;
				match f with
					| Builtin.True | Builtin.False -> ()
					| Builtin.Eq | Builtin.Neq | Builtin.Equiv | Builtin.Xor ->
						(match ps with 
              | [x;y] when (!cased_term_selection != Minimal || Type.is_prop(T.ty x)) ->
                if f = Builtin.Neq || f = Builtin.Xor then(
                  if can_be_cased then Hashtbl.add term_as_false t (x =~ y);
                  add t (x /~ y)
                )else
                  add t (x =~ y)
              | _ -> ())
					| Builtin.And | Builtin.Or | Builtin.Imply | Builtin.Not ->
						if !cased_term_selection != Minimal then add t (yes t) else()
					| _ -> add t (yes t)
	in
	Literals.Seq.terms(C.lits c) |> Iter.iter(find_bools true);
	let case polarity b b_lit clauses =
		let proof = Proof.Step.inference[C.proof_parent c]
			~rule:(Proof.Rule.mk"bool_cases")
		in
		C.create ~trail:(C.trail c) ~penalty:(C.penalty c)
			(b_lit :: Array.to_list(C.lits c |> Literals.map(T.replace ~old:b ~by:polarity)))
		proof :: clauses
	in
	Hashtbl.fold(case T.false_) term_as_true [] @
	Hashtbl.fold(case T.true_) term_as_false []


  let bool_case_simp(c: C.t) : C.t list option =
<<<<<<< HEAD
  let term_to_equations = Hashtbl.create 8 in
	let rec find_bools top t =
		let can_be_cased = Type.is_prop(T.ty t) && T.DB.is_closed t && (not top ||
      (* It is useful to case top level equality like 𝘵𝘦𝘳𝘮𝘴 because these are simplified into 𝘭𝘪𝘵𝘦𝘳𝘢𝘭𝘴. *)
      match T.view t with AppBuiltin((Eq|Neq|Equiv|Xor),_) -> true | _ -> false) in
    let is_quant = match T.view t with 
      | AppBuiltin(b,_) -> 
        Builtin.equal b Builtin.ForallConst || Builtin.equal b Builtin.ExistsConst
      | _ -> false in
		(* Add only propositions. *)
		let add t x y = if can_be_cased then Hashtbl.add term_to_equations t (x=~y, x/~y) in
		(* Stop recursion in combination of certain settings. *)
		let inner f x = 
      if is_quant || (can_be_cased && !cased_term_selection = Large) 
      then () 
      else List.iter(f false) x in
		match T.view t with
			| DB _ | Var _ -> ()
			| Const _ -> add t t T.true_
			| Fun(_,b) -> find_bools false b
			| App(f,ps) -> add t t T.true_; inner find_bools (f::ps)
			| AppBuiltin(f,ps) ->
				inner find_bools ps;
				match f with
					| Builtin.True | Builtin.False -> ()
					| Builtin.Eq | Builtin.Neq | Builtin.Equiv | Builtin.Xor ->
            (match ps with 
              | [x;y] when (!cased_term_selection != Minimal || Type.is_prop(T.ty x)) ->
                add t x y;
                if f = Builtin.Neq || f = Builtin.Xor then
                  Hashtbl.replace term_to_equations t (Hashtbl.find term_to_equations t |> CCPair.swap)
              | _ -> ())
					| Builtin.And | Builtin.Or | Builtin.Imply | Builtin.Not ->
						if !cased_term_selection != Minimal then add t t T.true_ else()
					| _ -> add t t T.true_
	in
	Literals.Seq.terms(C.lits c) |> Iter.iter(find_bools true);
  let res = 
    Hashtbl.fold(fun b (b_true, b_false) clauses ->
      if !cased_term_selection != Minimal ||
         Term.Seq.subterms b |> 
         Iter.for_all (fun st -> T.equal b st || 
                                 not (Type.is_prop (T.ty st))) then (
        let proof = Proof.Step.inference[C.proof_parent c]
          ~rule:(Proof.Rule.mk"bool_case_simp")
        in
        C.create ~trail:(C.trail c) ~penalty:(C.penalty c)
          (b_true :: Array.to_list(C.lits c |> Literals.map(T.replace ~old:b ~by:T.false_)))
        proof ::
        C.create ~trail:(C.trail c) ~penalty:(C.penalty c)
          (b_false :: Array.to_list(C.lits c |> Literals.map(T.replace ~old:b ~by:T.true_)))
        proof ::
        clauses)
      else clauses) term_to_equations [] in
  if CCList.is_empty res then None
  else (Some res)

  let simpl_eq_subterms c =
    let simplified = ref false in
    let new_lits = 
      C.Seq.terms c |>
      Iter.flat_map T.Seq.subterms
      |> Iter.fold (fun acc t -> 
        match T.view t with
        | T.AppBuiltin(hd, [lhs;rhs]) when T.equal lhs rhs -> 
            if Builtin.equal hd Builtin.Eq  || Builtin.equal hd Builtin.Equiv then (
              simplified := true;
              Literals.map (T.replace ~old:t ~by:T.true_) acc
            ) else if Builtin.equal hd Builtin.Neq  || Builtin.equal hd Builtin.Xor then (
              simplified := true;
              Literals.map (T.replace ~old:t ~by:T.false_) acc
            ) else  acc
        | _ -> acc) (C.lits c)
       in
    if not (!simplified) then (
=======
    let term_to_equations = Hashtbl.create 8 in
    let rec find_bools top t =
      let can_be_cased = Type.is_prop(T.ty t) && T.DB.is_closed t && (not top ||
        (* It is useful to case top level equality like 𝘵𝘦𝘳𝘮𝘴 because these are simplified into 𝘭𝘪𝘵𝘦𝘳𝘢𝘭𝘴. *)
        match T.view t with AppBuiltin((Eq|Neq|Equiv|Xor),_) -> true | _ -> false) in
      let is_quant = match T.view t with 
        | AppBuiltin(b,_) -> 
          Builtin.equal b Builtin.ForallConst || Builtin.equal b Builtin.ExistsConst
        | _ -> false in
      (* Add only propositions. *)
      let add t x y = if can_be_cased then Hashtbl.add term_to_equations t (x=~y, x/~y) in
      (* Stop recursion in combination of certain settings. *)
      let inner f x = 
        if is_quant || (can_be_cased && !cased_term_selection = Large) 
        then () 
        else List.iter(f false) x in
      match T.view t with
        | DB _ | Var _ -> ()
        | Const _ -> add t t T.true_
        | Fun(_,b) -> find_bools false b
        | App(f,ps) -> add t t T.true_; inner find_bools (f::ps)
        | AppBuiltin(f,ps) ->
          inner find_bools ps;
          match f with
            | Builtin.True | Builtin.False -> ()
            | Builtin.Eq | Builtin.Neq | Builtin.Equiv | Builtin.Xor ->
              (* Format.printf "Equality like: %b %b (%a) %a\n" (!cased_term_selection != Minimal) (Type.is_prop(T.ty(List.hd ps))) (CCList.pp T.pp) ps C.pp c; *)
              (match ps with 
                | [x;y] when (!cased_term_selection != Minimal || Type.is_prop(T.ty x)) ->
                  add t x y;
                  if (f = Builtin.Neq || f = Builtin.Xor) && can_be_cased then
                    Hashtbl.replace term_to_equations t (Hashtbl.find term_to_equations t |> CCPair.swap)
                | _ -> ())
            | Builtin.And | Builtin.Or | Builtin.Imply | Builtin.Not ->
              if !cased_term_selection != Minimal then add t t T.true_ else()
            | _ -> add t t T.true_
      in
      Literals.Seq.terms(C.lits c) |> Iter.iter(find_bools true);
      let res = 
        Hashtbl.fold(fun b (b_true, b_false) clauses ->
          if !cased_term_selection != Minimal ||
            Term.Seq.subterms b |> 
            Iter.for_all (fun st -> T.equal b st || 
                                    not (Type.is_prop (T.ty st))) then (
            let proof = Proof.Step.inference[C.proof_parent c]
              ~rule:(Proof.Rule.mk"bool_case_simp")
            in
            C.create ~trail:(C.trail c) ~penalty:(C.penalty c)
              (b_true :: Array.to_list(C.lits c |> Literals.map(T.replace ~old:b ~by:T.false_)))
            proof ::
            C.create ~trail:(C.trail c) ~penalty:(C.penalty c)
              (b_false :: Array.to_list(C.lits c |> Literals.map(T.replace ~old:b ~by:T.true_)))
            proof ::
            clauses)
          else clauses) term_to_equations [] in
      if CCList.is_empty res then None
      else (Some res)

  let simpl_bool_subterms c =
    let new_lits = Literals.map T.simplify_bools (C.lits c) in
    if Literals.equal (C.lits c) new_lits then (
>>>>>>> ceae3088
      SimplM.return_same c
    ) else (
      let proof = Proof.Step.inference [C.proof_parent c] 
                    ~rule:(Proof.Rule.mk "simplify boolean subterms") in
      let new_ = C.create ~trail:(C.trail c) ~penalty:(C.penalty c) 
                  (Array.to_list new_lits) proof in
      SimplM.return_new new_
    )

  let normalize_equalities c =
    let lits = Array.to_list (C.lits c) in
    let normalized = List.map Literal.normalize_eq lits in
    if List.exists CCOpt.is_some normalized then (
      let new_lits = List.mapi (fun i l_opt -> 
        CCOpt.get_or ~default:(Array.get (C.lits c) i) l_opt) normalized in
      let proof = Proof.Step.inference [C.proof_parent c] 
                    ~rule:(Proof.Rule.mk "simplify nested equalities") in
      let new_c = C.create ~trail:(C.trail c) ~penalty:(C.penalty c) new_lits proof in
      SimplM.return_new new_c
    ) 
    else (
      SimplM.return_same c 
    )
  
  let cnf_otf c : C.t list option =   
    let idx = CCArray.find_idx (fun l -> 
      let eq = Literal.View.as_eqn l in
      match eq with 
      | Some (l,r,sign) -> 
          Type.is_prop (T.ty l) && 
            ((not (T.equal r T.true_) && not (T.equal r T.false_))
              || T.is_formula l || T.is_formula r)
      | None            -> false 
    ) (C.lits c) in
    match idx with 
    | Some _ ->
      let f = Literals.Conv.to_tst (C.lits c) in
      let proof = Proof.Step.inference ~rule:(Proof.Rule.mk "cnf_otf") [C.proof_parent c] in
      let trail = C.trail c and penalty = C.penalty c in
      let stmt = Statement.assert_ ~proof f in
      let cnf_vec = Cnf.convert @@ CCVector.to_seq @@ 
                    Cnf.cnf_of ~opts:([Cnf.DisableRenaming])~ctx:(Ctx.sk_ctx ()) stmt in
      let sets = Env.convert_input_statements cnf_vec in
      let clauses = sets.Clause.c_set 
                    |> CCVector.to_list
                    |> CCList.map (fun c -> 
                      let lits = CCArray.to_list (C.lits c) in
                      C.create ~penalty ~trail lits proof
                    ) in
      (* CCFormat.printf "cnf_otf(%a):\n" C.pp c; *)
      (* Format.printf "res: "; *)
      List.iter (fun new_c -> 
        (* Format.printf "%a; \n" C.pp new_c; *)
        assert(Proof.Step.inferences_perfomed (C.proof_step c) <
               Proof.Step.inferences_perfomed (C.proof_step new_c));) clauses;
      Some clauses
    | None       -> 
      (* Format.printf "res:none.\n"; *)
      None

  let setup () =
	(* if !_bool_reasoning then(
		Env.ProofState.ActiveSet.add (create_clauses () );
		Env.add_unary_inf "bool_cases" bool_cases;
    Env.add_basic_simplify simpl_bool_subterms;
	) *)
  match !_bool_reasoning with 
  | BoolReasoningDisabled -> ()
  | _ -> 
    (* Env.ProofState.PassiveSet.add (create_clauses ()); *)
    Env.add_basic_simplify simpl_bool_subterms;
    Env.add_basic_simplify normalize_equalities;
    Env.add_multi_simpl_rule Fool.rw_bool_lits;
    Env.add_multi_simpl_rule cnf_otf;
    if !_bool_reasoning = BoolCasesInference then (
      Env.add_unary_inf "bool_cases" bool_cases;
    )
    else if !_bool_reasoning = BoolCasesSimplification then (
      Env.set_single_step_multi_simpl_rule bool_case_simp;
    )
end


open Builtin
open Statement
open TypedSTerm
open List


let if_changed proof (mk: ?attrs:Logtk.Statement.attrs -> 'r) s f' p =
  let fp = f' p in
  if fp = p then s else mk ~proof:(proof s) fp

let map_propositions ~proof f =
  CCVector.map(fun s -> match Statement.view s with
    | TyDecl(id,t)	-> s
    | Data ts	-> s
    | Def defs	-> s
    | Rewrite _	-> s
    | Assert p	-> if_changed proof assert_ s (f s) p
    | Lemma ps	-> if_changed proof lemma s (map(f s)) ps
    | Goal p	-> if_changed proof goal s (f s) p
    | NegatedGoal(ts, ps)	-> if_changed proof (neg_goal ~skolems:ts) s (map(f s)) ps
  )


let is_bool t = CCOpt.equal Ty.equal (Some prop) (ty t)
let is_T_F t = match view t with AppBuiltin((True|False),[]) -> true | _ -> false

(* Modify every subterm of t by f except those at the "top". Here top is true if subterm occures under a quantifier Æ in a context where it could participate to the clausification if the surrounding context of Æ was ignored. *)
let rec replaceTST f top t =
  let re = replaceTST f in
  let ty = match ty t with
    | Some ty -> ty
    | None -> assert false (* These are typed terms so they must have a type. *)
  in
  let transformer = if top then CCFun.id else f in
  transformer 
    (match view t with
      | App(t,ts) -> 
        app_whnf ~ty (re false t) (map (re false) ts)
      | Ite(c,x,y) -> 
        ite (re false c) (re false x) (re false y)
      | Match(t, cases) -> 
        match_ (re false t) (map (fun (c,vs,e) -> (c,vs, re false e)) cases)
      | Let(binds, expr) -> 
        let_ (map(CCPair.map2 (re false)) binds) (re false expr)
      | Bind(b,x,t) -> 
        let top = Binder.equal b Binder.Forall || Binder.equal b Binder.Exists in
        bind ~ty b x (re top t)
      | AppBuiltin(b,ts) ->
          let logical = for_all is_bool ts in
          app_builtin ~ty b (map (re(top && logical)) ts)
      | Multiset ts -> 
        multiset ~ty (map (re false) ts)
      | _ -> t)


let name_quantifiers stmts =
  let proof s = Proof.Step.esa [Proof.Parent.from(Statement.as_proof_i s)]
          ~rule:(Proof.Rule.mk "Quantifier naming")
  in
  let new_stmts = CCVector.create() in
  let changed = ref false in
  let if_changed (mk: ?attrs:Logtk.Statement.attrs -> 'r) s r = 
    if !changed then (changed := false; mk ~proof:(proof s) r) else s in
  let if_changed_list (mk: ?attrs:Logtk.Statement.attrs -> 'l) s r = 
    if !changed then (changed := false; mk ~proof:(proof s) r) else s in
  let name_prop_Qs s = replaceTST(fun t -> match TypedSTerm.view t with
    | Bind(Binder.Forall,_,_) | Bind(Binder.Exists, _, _) ->
        changed := true;
        let vars = Var.Set.of_seq (TypedSTerm.Seq.free_vars t) |> Var.Set.to_list in
        let qid = ID.gensym() in
        let ty = app_builtin ~ty:tType Arrow (prop :: map Var.ty vars) in
        let q = const ~ty qid in
        let q_vars = app ~ty:prop q (map var vars) in
        let proof = Proof.Step.define_internal qid [Proof.Parent.from(Statement.as_proof_i s)] in
        let q_typedecl = ty_decl ~proof qid ty in
        let definition = 
          (* ∀ vars: q[vars] ⇔ t, where t is a quantifier formula and q is a new name for it. *)
          bind_list ~ty:prop Binder.Forall vars 
            (app_builtin ~ty:prop Builtin.Equiv [q_vars; t]) 
        in
        CCVector.push new_stmts q_typedecl;
        CCVector.push new_stmts (assert_ ~proof definition);
        q_vars
    | _ -> t) true
  in
  stmts |> CCVector.map(fun s ->
    match Statement.view s with
    | TyDecl(id,t)	-> s
    | Data ts	-> s
    | Def defs	-> s
    | Rewrite _	-> s
    | Assert p	-> if_changed assert_ s (name_prop_Qs s p)
    | Lemma ps	-> if_changed_list lemma s (map (name_prop_Qs s) ps)
    | Goal p	-> if_changed goal s (name_prop_Qs s p)
    | NegatedGoal(ts, ps)	-> if_changed_list (neg_goal ~skolems:ts) s (map (name_prop_Qs s) ps)
  ) |> CCVector.append new_stmts;
  CCVector.freeze new_stmts


let rec replace old by t =
  let r = replace old by in
  let ty = ty_exn t in
  if TypedSTerm.equal t old then by
  else match view t with
    | App(f,ps) -> app_whnf ~ty (r f) (map r ps)
    | AppBuiltin(f,ps) -> app_builtin ~ty f (map r ps)
    | Ite(c,x,y) -> ite (r c) (r x) (r y)
    | Let(bs,e) -> let_ (map (CCPair.map2 r) bs) (r e)
    | Bind(b,v,e) -> bind ~ty b v (r e)
    | _ -> t


exception Return of TypedSTerm.t
(* If f _ s = Some r for a subterm s of t, then r else t. *)
let with_subterm_or_id t f = try
  (Seq.subterms_with_bound t (fun(s, var_ctx) ->
    match f var_ctx s with
    | None -> ()
    | Some r -> raise(Return r)));
  t
  with Return r -> r


(* If p is non-constant subproposition closed wrt variables vs, then (p ⇒ c[p:=⊤]) ∧ (p ∨ c[p:=⊥]) or else c unmodified. *)
let case_bool vs c p =
  if is_bool p && not(is_T_F p) && p!=c && Var.Set.is_empty(Var.Set.diff (free_vars_set p) vs) then
    let ty = prop in
    app_builtin ~ty And [
      app_builtin ~ty Imply [p; replace p Form.true_ c];
      app_builtin ~ty Or [p; replace p Form.false_ c];
    ]
  else c


(* Apply repeatedly the transformation t[p] ↦ (p ⇒ t[⊤]) ∧ (¬p ⇒ t[⊥]) for each boolean parameter p≠⊤,⊥ that is closed in context where variables vs are bound. *)
let rec case_bools_wrt vs t =
  with_subterm_or_id t (fun _ s -> 
    match view s with
    | App(f,ps) ->
        let t' = fold_left (case_bool vs) t ps in
        if t==t' then None else Some(case_bools_wrt vs t')
    | _ -> None
  )

let eager_cases_far =
  let proof s = Proof.Step.esa [Proof.Parent.from(Statement.as_proof_i s)]
          ~rule:(Proof.Rule.mk "eager_cases_far")
  in
  map_propositions ~proof (fun _ t ->
    with_subterm_or_id t (fun vs s -> match view s with
      | Bind((Forall|Exists) as q, v, b) ->
          let b' = case_bools_wrt (Var.Set.add vs v) b in
          if b==b' then None else Some(replace s (bind ~ty:prop q v b') t)
      | _ -> None)
    |> case_bools_wrt Var.Set.empty)


let eager_cases_near =
  let proof s = Proof.Step.esa [Proof.Parent.from(Statement.as_proof_i s)]
          ~rule:(Proof.Rule.mk "eager_cases_near")
  in
  let rec case_near t =
    with_subterm_or_id t (fun vs s ->
    match view s with
      | AppBuiltin((And|Or|Imply|Not|Equiv|Xor|ForallConst|ExistsConst),_)
      | Bind((Forall|Exists),_,_) -> None
      | AppBuiltin((Eq|Neq), [x;y]) when is_bool x -> None
      | _ when is_bool s ->
          let s' = case_bool vs s (with_subterm_or_id s (fun _ -> CCOpt.if_(fun x -> x!=s && is_bool x))) in
          if s==s' then None else Some(case_near(replace s s' t))
      | _ -> None)
  in
  map_propositions ~proof (fun _ -> case_near)



let preprocess_booleans stmts = name_quantifiers(match !_bool_reasoning with
  | BoolReasoningDisabled -> stmts
  | BoolCasesEagerFar -> eager_cases_far stmts
  | BoolCasesEagerNear -> eager_cases_near stmts
  | _ -> stmts)

let extension =
  let register env =
    let module E = (val env : Env.S) in
    let module ET = Make(E) in
    ET.setup ()
  in
  { Extensions.default with
      Extensions.name = "bool";
      env_actions=[register];
  }

let () =
  Options.add_opts
    [ "--boolean-reasoning", Arg.Symbol (["off"; "cases-inf"; "cases-simpl"; "cases-eager"; "cases-eager-near"], 
        fun s -> _bool_reasoning := 
                    match s with 
                    | "off" -> BoolReasoningDisabled
                    | "cases-inf" -> BoolCasesInference
                    | "cases-simpl" -> BoolCasesSimplification
                    | "cases-eager" -> BoolCasesEagerFar
                    | "cases-eager-near" -> BoolCasesEagerNear
                    | _ -> assert false), 
      " enable/disable boolean axioms";
      "--bool-subterm-selection", 
      Arg.Symbol(["A"; "M"; "L"], (fun opt -> cased_term_selection := 
        match opt with "A"->Any | "M"->Minimal | "L"->Large
        | _ -> assert false)), 
      " select boolean subterm selection criterion: A for any, M for minimal and L for large";
      "--quantifier-renaming"
      , Arg.Bool (fun v -> quant_rename := v)
      , " turn the quantifier renaming on or off"];
  Params.add_to_mode "ho-complete-basic" (fun () ->
    _bool_reasoning := BoolReasoningDisabled
  );
  Params.add_to_mode "fo-complete-basic" (fun () ->
    _bool_reasoning := BoolReasoningDisabled
  );
  Extensions.register extension<|MERGE_RESOLUTION|>--- conflicted
+++ resolved
@@ -144,83 +144,6 @@
 
 
   let bool_case_simp(c: C.t) : C.t list option =
-<<<<<<< HEAD
-  let term_to_equations = Hashtbl.create 8 in
-	let rec find_bools top t =
-		let can_be_cased = Type.is_prop(T.ty t) && T.DB.is_closed t && (not top ||
-      (* It is useful to case top level equality like 𝘵𝘦𝘳𝘮𝘴 because these are simplified into 𝘭𝘪𝘵𝘦𝘳𝘢𝘭𝘴. *)
-      match T.view t with AppBuiltin((Eq|Neq|Equiv|Xor),_) -> true | _ -> false) in
-    let is_quant = match T.view t with 
-      | AppBuiltin(b,_) -> 
-        Builtin.equal b Builtin.ForallConst || Builtin.equal b Builtin.ExistsConst
-      | _ -> false in
-		(* Add only propositions. *)
-		let add t x y = if can_be_cased then Hashtbl.add term_to_equations t (x=~y, x/~y) in
-		(* Stop recursion in combination of certain settings. *)
-		let inner f x = 
-      if is_quant || (can_be_cased && !cased_term_selection = Large) 
-      then () 
-      else List.iter(f false) x in
-		match T.view t with
-			| DB _ | Var _ -> ()
-			| Const _ -> add t t T.true_
-			| Fun(_,b) -> find_bools false b
-			| App(f,ps) -> add t t T.true_; inner find_bools (f::ps)
-			| AppBuiltin(f,ps) ->
-				inner find_bools ps;
-				match f with
-					| Builtin.True | Builtin.False -> ()
-					| Builtin.Eq | Builtin.Neq | Builtin.Equiv | Builtin.Xor ->
-            (match ps with 
-              | [x;y] when (!cased_term_selection != Minimal || Type.is_prop(T.ty x)) ->
-                add t x y;
-                if f = Builtin.Neq || f = Builtin.Xor then
-                  Hashtbl.replace term_to_equations t (Hashtbl.find term_to_equations t |> CCPair.swap)
-              | _ -> ())
-					| Builtin.And | Builtin.Or | Builtin.Imply | Builtin.Not ->
-						if !cased_term_selection != Minimal then add t t T.true_ else()
-					| _ -> add t t T.true_
-	in
-	Literals.Seq.terms(C.lits c) |> Iter.iter(find_bools true);
-  let res = 
-    Hashtbl.fold(fun b (b_true, b_false) clauses ->
-      if !cased_term_selection != Minimal ||
-         Term.Seq.subterms b |> 
-         Iter.for_all (fun st -> T.equal b st || 
-                                 not (Type.is_prop (T.ty st))) then (
-        let proof = Proof.Step.inference[C.proof_parent c]
-          ~rule:(Proof.Rule.mk"bool_case_simp")
-        in
-        C.create ~trail:(C.trail c) ~penalty:(C.penalty c)
-          (b_true :: Array.to_list(C.lits c |> Literals.map(T.replace ~old:b ~by:T.false_)))
-        proof ::
-        C.create ~trail:(C.trail c) ~penalty:(C.penalty c)
-          (b_false :: Array.to_list(C.lits c |> Literals.map(T.replace ~old:b ~by:T.true_)))
-        proof ::
-        clauses)
-      else clauses) term_to_equations [] in
-  if CCList.is_empty res then None
-  else (Some res)
-
-  let simpl_eq_subterms c =
-    let simplified = ref false in
-    let new_lits = 
-      C.Seq.terms c |>
-      Iter.flat_map T.Seq.subterms
-      |> Iter.fold (fun acc t -> 
-        match T.view t with
-        | T.AppBuiltin(hd, [lhs;rhs]) when T.equal lhs rhs -> 
-            if Builtin.equal hd Builtin.Eq  || Builtin.equal hd Builtin.Equiv then (
-              simplified := true;
-              Literals.map (T.replace ~old:t ~by:T.true_) acc
-            ) else if Builtin.equal hd Builtin.Neq  || Builtin.equal hd Builtin.Xor then (
-              simplified := true;
-              Literals.map (T.replace ~old:t ~by:T.false_) acc
-            ) else  acc
-        | _ -> acc) (C.lits c)
-       in
-    if not (!simplified) then (
-=======
     let term_to_equations = Hashtbl.create 8 in
     let rec find_bools top t =
       let can_be_cased = Type.is_prop(T.ty t) && T.DB.is_closed t && (not top ||
@@ -282,7 +205,6 @@
   let simpl_bool_subterms c =
     let new_lits = Literals.map T.simplify_bools (C.lits c) in
     if Literals.equal (C.lits c) new_lits then (
->>>>>>> ceae3088
       SimplM.return_same c
     ) else (
       let proof = Proof.Step.inference [C.proof_parent c] 
