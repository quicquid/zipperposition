
(* This file is free software, part of Zipperposition. See file "license" for more details. *)

(** {1 boolean subterms} *)

open Logtk
open Libzipperposition

module T = Term

type selection_setting = Any | NotConnective | Large
let _axioms_enabled = ref false
let cased_term_selection = ref Any

module type S = sig
  module Env : Env.S
  module C : module type of Env.C

  (** {6 Registration} *)

  val setup : unit -> unit
  (** Register rules in the environment *)
end


module Make(E : Env.S) : S with module Env = E = struct
  module Env = E
  module C = Env.C
  module Ctx = Env.Ctx

  let (=~),(/~) = Literal.mk_eq, Literal.mk_neq
  let (@:) = T.app_builtin ~ty:Type.prop
  let no a = a =~ T.false_
  let yes a = a =~ T.true_
  let imply a b = Builtin.Imply @: [a;b]
  let const_true p = T.fun_ (List.hd @@ fst @@ Type.open_fun (T.ty p)) T.true_

  let true_not_false = [T.true_ /~ T.false_]
  let true_or_false a = [yes a; a =~ T.false_]
  let imp_true1 a b = [yes a; yes(imply a b)]
  let imp_true2 a b = [no b; yes(imply a b)]
  let imp_false a b = [no(imply a b); no a; yes b]
  let all_true p = [p /~ const_true p; yes(Builtin.ForallConst@:[p])]
  let all_false p = [no(Builtin.ForallConst@:[p]); p =~ const_true p]
  let eq_true x y = [x/~y; yes(Builtin.Eq@:[x;y])]
  let eq_false x y = [no(Builtin.Eq@:[x;y]); x=~y]
  let and_ a b = [Builtin.And @: [a;b] 
                    =~  imply (imply a (imply b T.false_)) T.false_]
  let or_ a b = [Builtin.Or @: [a;b] 
                    =~  imply (imply a T.false_) b] 

  let and_true a  = [Builtin.And @: [T.true_; a] =~ a]
  let and_false a  = [Builtin.And @: [T.false_; a] =~ T.false_]
  
<<<<<<< HEAD
=======
  
  (*let not = [T.app_builtin ~ty:(Type.arrow [Type.prop] Type.prop) Builtin.Not [] =~ 
             T.fun_ Type.prop (imply (T.bvar ~ty:Type.prop 0) T.false_)]*)
>>>>>>> 58ce49c7
  let exists t = 
    let t2bool = Type.arrow [t] Type.prop in
    [T.app_builtin ~ty:(Type.arrow [t2bool] Type.prop) Builtin.ExistsConst [] =~ T.fun_ t2bool
      (Builtin.Not @:[Builtin.ForallConst @:[T.fun_ t (Builtin.Not @:[T.app (T.bvar t2bool 1) [T.bvar t 0]])]])]
  
  let as_clause c = Env.C.create ~penalty:1 ~trail:Trail.empty c Proof.Step.trivial

  let create_clauses () = 
    (*let alpha_var = HVar.make ~ty:Type.tType 0 in
    let alpha = Type.var alpha_var in
    let b = T.var (HVar.make ~ty:Type.prop 1) in
    let p = T.var (HVar.make ~ty:(Type.arrow [alpha] Type.prop) 1) in
    let x = T.var (HVar.make ~ty:alpha 1) in
    let y = T.var (HVar.make ~ty:alpha 2) in*)
    let a = T.var (HVar.make ~ty:Type.prop 0) in
    [
    [Builtin.And @:[T.true_; a] =~ a];
	  [Builtin.And @:[T.false_; a] =~ T.false_];
	  [Builtin.Or @:[T.true_; a] =~ T.true_];
	  [Builtin.Or @:[T.false_; a] =~ a];
	  [Builtin.Imply @:[T.true_; a] =~ a];
	  [Builtin.Imply @:[T.false_; a] =~ T.true_];
	  [Builtin.Not @:[T.true_] =~ T.false_];
	  [Builtin.Not @:[T.false_] =~ T.true_];
	  (*
	  imp_true1 a b; imp_true2 a b; imp_false a b; 
      and_ a b;
      all_true p; all_false p;
	  eq_true x y; eq_false x y; 
      (*not; exists alpha;*)
      or_ a b;
      (*and_false a; and_true a;*)
	  *)
    ] |> List.map as_clause |> Iter.of_list

  let bool_cases(c: C.t) : C.t list =
    let term_as_true = Hashtbl.create 8 in
	let rec find_bools top t =
		let can_be_cased = Type.is_prop(T.ty t) && T.DB.is_closed t && not top in
		(* Add only propositions. *)
		let add = if can_be_cased then Hashtbl.add term_as_true else fun _ _ -> () in
		let yes = if can_be_cased then yes else fun _ -> yes T.true_ in
		(* Stop recursion in combination of certain settings. *)
		let inner f x = if can_be_cased && !cased_term_selection = Large then () else List.iter(f false) x in
		match T.view t with
			| DB _ | Var _ -> ()
			| Const _ -> add t (yes t)
			| Fun(_,b) -> find_bools false b
			| App(f,ps) -> add t (yes t); inner find_bools (f::ps)
			| AppBuiltin(f,ps) ->
				inner find_bools ps;
				match f with
					| Builtin.True | Builtin.False -> ()
					| Builtin.Eq | Builtin.Neq | Builtin.Equiv | Builtin.Xor ->
						(match ps with [x;y] when Type.is_prop(T.ty x) && !cased_term_selection != NotConnective ->
							add t (Literal.mk_lit x y (f = Builtin.Eq || f = Builtin.Equiv))
						|_->())
					| Builtin.And | Builtin.Or | Builtin.Imply | Builtin.Not ->
						if !cased_term_selection != NotConnective then add t (yes t) else()
					| _ -> add t (yes t)
	in
<<<<<<< HEAD
	Literals.Seq.terms(C.lits c) |> Iter.iter find_bools;
=======
        (*let sub_terms =
      C.Seq.terms c
      |> Iter.flat_map(fun t ->
           T.Seq.subterms_depth t
           |> Iter.filter_map (fun (t,d) -> if d>0 then Some t else None))
      |> Iter.filter(fun t ->
           Type.is_prop(T.ty t) &&
           T.DB.is_closed t &&
           begin match T.view t with
             | T.Const _ | T.App _ -> Some(t =~ T.true_)
             (*| T.AppBuiltin ((Builtin.True | Builtin.False | Builtin.And), _) -> false*)
			 | T.Var _ | T.DB _ -> None
             | T.Fun _ -> assert false (* by typing *)
           	 | T.AppBuiltin (op, ps) -> match op with
				| Builtin.True | Builtin.False -> None
				| Builtin.Eq | Builtin.Neq | Builtin.Equiv | Builtin.Xor -> if Type.is_prop(T.ty(List.hd ps)) then mk_lit 
        end)
      |> T.Set.of_seq
    in*)
	Literals.Seq.terms(C.lits c) |> Iter.iter(find_bools true);
>>>>>>> 58ce49c7
	Hashtbl.fold(fun b b_true clauses ->
		let proof = Proof.Step.inference[C.proof_parent c]
			~rule:(Proof.Rule.mk"bool_cases")
		in
		let new' = C.create ~trail:(C.trail c) ~penalty:(C.penalty c)
			(b_true :: Array.to_list(C.lits c |> Literals.map(T.replace ~old:b ~by:T.false_)))
		proof
		in
		new' :: clauses
	) term_as_true []

  let simpl_eq_subterms c =
    let simplified = ref false in
    let new_lits = 
      C.Seq.terms c |>
      Iter.flat_map T.Seq.subterms
      |> Iter.fold (fun acc t -> 
        match T.view t with
        | T.AppBuiltin(hd, [lhs;rhs]) when T.equal lhs rhs -> 
            if Builtin.equal hd Builtin.Eq  || Builtin.equal hd Builtin.Equiv then (
              simplified := true;
              Literals.map (T.replace ~old:t ~by:T.true_) acc
            ) else if Builtin.equal hd Builtin.Neq  || Builtin.equal hd Builtin.Xor then (
              simplified := true;
              Literals.map (T.replace ~old:t ~by:T.false_) acc
            ) else  acc
        | _ -> acc) (C.lits c)
       in
    if not (!simplified) then (
      SimplM.return_same c
    ) else (
      let proof = Proof.Step.inference [C.proof_parent c] ~rule:(Proof.Rule.mk "simplify trivial (in)equalities") in
      let new_ = C.create ~trail:(C.trail c) ~penalty:(C.penalty c) (Array.to_list new_lits) proof in
      SimplM.return_new new_
    )


  let setup () =
	if !_axioms_enabled then(
		Env.ProofState.PassiveSet.add (create_clauses () );
		Env.add_unary_inf "bool_cases" bool_cases;
    Env.add_basic_simplify simpl_eq_subterms;
	)
end


let extension =
  let register env =
    let module E = (val env : Env.S) in
    let module ET = Make(E) in
    ET.setup ()
  in
  { Extensions.default with
      Extensions.name = "bool";
      env_actions=[register];
  }

let () =
  Options.add_opts
    [ "--boolean-axioms", Arg.Bool (fun b -> _axioms_enabled := b), 
      " enable/disable boolean axioms"  ];
  Params.add_to_mode "ho-complete-basic" (fun () ->
    _axioms_enabled := false
  );
  Params.add_to_mode "fo-complete-basic" (fun () ->
    _axioms_enabled := false
  );
  Extensions.register extension<|MERGE_RESOLUTION|>--- conflicted
+++ resolved
@@ -52,12 +52,6 @@
   let and_true a  = [Builtin.And @: [T.true_; a] =~ a]
   let and_false a  = [Builtin.And @: [T.false_; a] =~ T.false_]
   
-<<<<<<< HEAD
-=======
-  
-  (*let not = [T.app_builtin ~ty:(Type.arrow [Type.prop] Type.prop) Builtin.Not [] =~ 
-             T.fun_ Type.prop (imply (T.bvar ~ty:Type.prop 0) T.false_)]*)
->>>>>>> 58ce49c7
   let exists t = 
     let t2bool = Type.arrow [t] Type.prop in
     [T.app_builtin ~ty:(Type.arrow [t2bool] Type.prop) Builtin.ExistsConst [] =~ T.fun_ t2bool
@@ -119,30 +113,7 @@
 						if !cased_term_selection != NotConnective then add t (yes t) else()
 					| _ -> add t (yes t)
 	in
-<<<<<<< HEAD
-	Literals.Seq.terms(C.lits c) |> Iter.iter find_bools;
-=======
-        (*let sub_terms =
-      C.Seq.terms c
-      |> Iter.flat_map(fun t ->
-           T.Seq.subterms_depth t
-           |> Iter.filter_map (fun (t,d) -> if d>0 then Some t else None))
-      |> Iter.filter(fun t ->
-           Type.is_prop(T.ty t) &&
-           T.DB.is_closed t &&
-           begin match T.view t with
-             | T.Const _ | T.App _ -> Some(t =~ T.true_)
-             (*| T.AppBuiltin ((Builtin.True | Builtin.False | Builtin.And), _) -> false*)
-			 | T.Var _ | T.DB _ -> None
-             | T.Fun _ -> assert false (* by typing *)
-           	 | T.AppBuiltin (op, ps) -> match op with
-				| Builtin.True | Builtin.False -> None
-				| Builtin.Eq | Builtin.Neq | Builtin.Equiv | Builtin.Xor -> if Type.is_prop(T.ty(List.hd ps)) then mk_lit 
-        end)
-      |> T.Set.of_seq
-    in*)
 	Literals.Seq.terms(C.lits c) |> Iter.iter(find_bools true);
->>>>>>> 58ce49c7
 	Hashtbl.fold(fun b b_true clauses ->
 		let proof = Proof.Step.inference[C.proof_parent c]
 			~rule:(Proof.Rule.mk"bool_cases")
