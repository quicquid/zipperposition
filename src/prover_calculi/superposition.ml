(* This file is free software, part of Zipperposition. See file "license" for more details. *)

open Logtk
open Libzipperposition

module BV = CCBV
module T = Term
module O = Ordering
module S = Subst
module Lit = Literal
module Lits = Literals
module Comp = Comparison
module US = Unif_subst
module P = Position

let section = Util.Section.make ~parent:Const.section "sup"

(* flag meaning the clause has been simplified already *)
let flag_simplified = SClause.new_flag()

module type S = Superposition_intf.S

(* statistics *)
let stat_basic_simplify_calls = Util.mk_stat "sup.basic_simplify calls"
let stat_basic_simplify = Util.mk_stat "sup.basic_simplify"
let stat_superposition_call = Util.mk_stat "sup.superposition calls"
let stat_equality_resolution_call = Util.mk_stat "sup.equality_resolution calls"
let stat_equality_factoring_call = Util.mk_stat "sup.equality_factoring calls"
let stat_subsumption_call = Util.mk_stat "sup.subsumption_calls"
let stat_eq_subsumption_call = Util.mk_stat "sup.equality_subsumption calls"
let stat_eq_subsumption_success = Util.mk_stat "sup.equality_subsumption success"
let stat_subsumed_in_active_set_call = Util.mk_stat "sup.subsumed_in_active_set calls"
let stat_subsumed_by_active_set_call = Util.mk_stat "sup.subsumed_by_active_set calls"
let stat_clauses_subsumed = Util.mk_stat "sup.num_clauses_subsumed"
let stat_demodulate_call = Util.mk_stat "sup.demodulate calls"
let stat_demodulate_step = Util.mk_stat "sup.demodulate steps"
let stat_semantic_tautology = Util.mk_stat "sup.semantic_tautologies"
let stat_condensation = Util.mk_stat "sup.condensation"
let stat_ext_dec = Util.mk_stat "sup.ext_dec calls"
let stat_clc = Util.mk_stat "sup.clc"

let prof_demodulate = Util.mk_profiler "sup.demodulate"
let prof_back_demodulate = Util.mk_profiler "sup.backward_demodulate"
let prof_pos_simplify_reflect = Util.mk_profiler "sup.simplify_reflect+"
let prof_neg_simplify_reflect = Util.mk_profiler "sup.simplify_reflect-"
let prof_clc = Util.mk_profiler "sup.contextual_literal_cutting"
let prof_semantic_tautology = Util.mk_profiler "sup.semantic_tautology"
let prof_condensation = Util.mk_profiler "sup.condensation"
let prof_basic_simplify = Util.mk_profiler "sup.basic_simplify"
let prof_subsumption = Util.mk_profiler "sup.subsumption"
let prof_eq_subsumption = Util.mk_profiler "sup.equality_subsumption"
let prof_subsumption_set = Util.mk_profiler "sup.forward_subsumption"
let prof_subsumption_in_set = Util.mk_profiler "sup.backward_subsumption"
let prof_infer_active = Util.mk_profiler "sup.infer_active"
let prof_infer_passive = Util.mk_profiler "sup.infer_passive"
let prof_ext_dec = Util.mk_profiler "sup.ext_dec"
let prof_infer_fluidsup_active = Util.mk_profiler "sup.infer_fluidsup_active"
let prof_infer_fluidsup_passive = Util.mk_profiler "sup.infer_fluidsup_passive"
let prof_infer_equality_resolution = Util.mk_profiler "sup.infer_equality_resolution"
let prof_infer_equality_factoring = Util.mk_profiler "sup.infer_equality_factoring"

let k_trigger_bool_inst = Flex_state.create_key ()
let k_sup_at_vars = Flex_state.create_key ()
let k_sup_in_var_args = Flex_state.create_key ()
let k_sup_under_lambdas = Flex_state.create_key ()
let k_sup_true_false = Flex_state.create_key ()
let k_sup_at_var_headed = Flex_state.create_key ()
let k_fluidsup = Flex_state.create_key ()
let k_dupsup = Flex_state.create_key ()
let k_lambdasup = Flex_state.create_key ()
let k_sup_w_pure_vars = Flex_state.create_key ()
let k_demod_in_var_args = Flex_state.create_key ()
let k_lambda_demod = Flex_state.create_key ()
let k_ext_dec_lits = Flex_state.create_key ()
let k_max_lits_ext_dec = Flex_state.create_key ()
let k_use_simultaneous_sup = Flex_state.create_key ()
let k_unif_alg = Flex_state.create_key ()
let k_fluidsup_penalty = Flex_state.create_key ()
let k_ground_subs_check = Flex_state.create_key ()
let k_solid_subsumption = Flex_state.create_key ()
let k_dot_sup_into = Flex_state.create_key ()
let k_dot_sup_from = Flex_state.create_key ()
let k_dot_simpl = Flex_state.create_key ()
let k_dot_demod_into = Flex_state.create_key ()
let k_recognize_injectivity = Flex_state.create_key ()
let k_complete_ho_unification = Flex_state.create_key ()
let k_max_infs = Flex_state.create_key ()
let k_switch_stream_extraction = Flex_state.create_key ()
let k_dont_simplify = Flex_state.create_key ()
let k_use_semantic_tauto = Flex_state.create_key ()
let k_restrict_fluidsup = Flex_state.create_key ()



let _NO_LAMSUP = -1


module Make(Env : Env.S) : S with module Env = Env = struct
  module Env = Env
  module Ctx = Env.Ctx
  module C = Env.C
  module PS = Env.ProofState
  module I = PS.TermIndex
  module TermIndex = PS.TermIndex
  module SubsumIdx = PS.SubsumptionIndex
  module UnitIdx = PS.UnitIndex
  module Stm = Stream.Make(struct
      module Ctx = Ctx
      module C = C
    end)
  module StmQ = StreamQueue.Make(Stm)
  module Bools = Booleans.Make(Env)
  module SS = SolidSubsumption.Make(struct let st = Env.flex_state () end)

  (** {6 Stream queue} *)

  type queue = {q : StmQ.t;}

  let _stmq = {q = StmQ.default();}

  (** {6 Index Management} *)

  let _idx_sup_into = ref (TermIndex.empty ())
  let _idx_lambdasup_into = ref (TermIndex.empty ())
  let _idx_fluidsup_into = ref (TermIndex.empty ())
  let _idx_dupsup_into = ref (TermIndex.empty ())
  let _idx_sup_from = ref (TermIndex.empty ())
  let _idx_back_demod = ref (TermIndex.empty ())
  let _idx_fv = ref (SubsumIdx.empty ())
  (* let _idx_fv = ref (SubsumIdx.of_signature (Ctx.signature()) ()) *)

  let _idx_simpl = ref (UnitIdx.empty ())
  let _cls_w_pred_vars = ref (C.ClauseSet.empty)
  let _trigger_bools   = ref (Term.Set.empty)
  let _ext_dec_from_idx = ref (ID.Map.empty)
  let _ext_dec_into_idx = ref (ID.Map.empty)

  let idx_sup_into () = !_idx_sup_into
  let idx_sup_from () = !_idx_sup_from
  let idx_fv () = !_idx_fv

  (* Beta-Eta-Normalizes terms before comparing them. Note that the Clause
    module calls Ctx.ord () independently, but clauses should be normalized
    independently by simplification rules. *) 
  let ord =
    Ctx.ord ()

  let pred_vars c =
    (* instantiate only variables in eligible lits *)
    let eligible = C.Eligible.res c in
    let lits = 
      CCArray.mapi (fun i lit -> (i, lit)) (C.lits c)
      |> CCArray.filter_map (fun (i,lit) -> 
          if eligible i lit then Some lit else None) in
    CCList.to_seq (Literals.vars lits) 
    |> Iter.filter (fun v -> 
        let ty = HVar.ty v in
        Type.is_fun ty && Type.returns_prop ty)
    |> Iter.to_list

  let get_triggers c =
    let trivial_trigger t =
      T.is_const (T.head_term t) ||
      T.is_var (snd @@ T.open_fun t) in

    Literals.fold_terms ~ord ~subterms:true ~eligible:C.Eligible.always 
                        ~which:`All (C.lits c) ~fun_bodies:false 
    |> Iter.filter_map (fun (t,p) -> 
      let ty = Term.ty t and hd = Term.head_term t in
      let cached_t = Subst.FO.canonize_all_vars t in
      if not (Term.Set.mem cached_t !Higher_order.prim_enum_terms) &&
         Type.is_fun ty && Type.returns_prop ty && not (Term.is_var hd) &&
         not (trivial_trigger t) then (        
        Some t
      ) else None
    )

  let handle_pred_var_inst c =
    if C.proof_depth c < Env.flex_get k_trigger_bool_inst then (
      if not (CCList.is_empty (pred_vars c)) then (
        _cls_w_pred_vars := C.ClauseSet.add c !_cls_w_pred_vars;
      );
      _trigger_bools := Term.Set.add_seq !_trigger_bools (get_triggers c);
    );
    Signal.ContinueListening

  let fluidsup_applicable cl =
    not (Env.flex_get k_restrict_fluidsup) ||
    Array.length (C.lits cl) <= 2 ||  (C.proof_depth cl) == 0

  (* Syntactic overapproximation of fluid or deep terms *)
  let is_fluid_or_deep c t = 
    (* Fluid (1): Applied variables *)
    T.is_var (T.head_term t) && not (CCList.is_empty @@ T.args t) 
    (* Fluid (2): A lambda-expression that might eta-reduce to a non-lambda-expression after substitution (overapproximated) *)
    || T.is_fun t && not (T.is_ground t)                          
    (* Deep: A variable also occurring in a lambda-expression or in an argument of a variable in the same clause*)
    || match T.as_var t with
      | Some v -> 
        Lits.fold_terms ~vars:false ~var_args:false ~fun_bodies:false 
                        ~ty_args:false ~which:`All ~ord ~subterms:true
                        ~eligible:(fun _ _ -> true) (C.lits c)
        |> Iter.exists 
          (fun (t, _) -> 
            match T.view t with
              | App (head, args) when T.is_var head -> 
                Iter.exists (HVar.equal Type.equal v) (args |> Iter.of_list |> Iter.flat_map T.Seq.vars)
              | Fun (_, body) -> 
                Iter.exists (HVar.equal Type.equal v) (T.Seq.vars body)
              | _ -> false)
      | None -> false

  (* apply operation [f] to some parts of the clause [c] just added/removed
     from the active set *)
  let _update_active f c =
    (* index subterms that can be rewritten by superposition *)
    let sup_at_vars = Env.flex_get k_sup_at_vars in
    let sup_in_var_args = Env.flex_get k_sup_in_var_args in
    let sup_under_lambdas = Env.flex_get k_sup_under_lambdas in
    let sup_t_f = Env.flex_get k_sup_true_false in
    let sup_at_var_headed = Env.flex_get k_sup_at_var_headed in
    let fluidsup = Env.flex_get k_fluidsup in
    let dupsup = Env.flex_get k_dupsup in
    let lambdasup = Env.flex_get k_lambdasup in
    let sup_with_pure_vars = Env.flex_get k_sup_w_pure_vars in
    let demod_in_var_args = Env.flex_get k_demod_in_var_args in
    let lambda_demod = Env.flex_get k_lambda_demod in


    _idx_sup_into :=
      Lits.fold_terms ~vars:sup_at_vars ~var_args:sup_in_var_args ~fun_bodies:sup_under_lambdas 
                    ~ty_args:false ~ord ~which:`Max ~subterms:true  ~eligible:(C.Eligible.res c) (C.lits c)
      |> Iter.filter (fun (t, _) ->
            (* Util.debugf ~section 3 "@[ Filtering vars %a,1  @]" (fun k-> k T.pp t); *)
            (sup_t_f || not (Term.is_true_or_false t)) &&
            (not (T.is_var t) || T.is_ho_var t))
      (* TODO: could exclude more variables from the index:
         they are not needed if they occur with the same args everywhere in the clause *)
      |> Iter.filter (fun (t, _) ->
         (* Util.debugf ~section 3 "@[ Filtering vars %a,2  @]" (fun k-> k T.pp t); *)
         sup_at_var_headed || not (T.is_var (T.head_term t)))
      |> Iter.fold
        (fun tree (t, pos) ->
           (* Util.debugf ~section 3 "@[ Adding %a to into index %B @]" (fun k-> k T.pp t !_sup_under_lambdas); *)
           let with_pos = C.WithPos.({term=t; pos; clause=c;}) in
           f tree t with_pos)
        !_idx_sup_into;

    (* index subterms that can be rewritten by FluidSup *)
    if fluidsup then
      _idx_fluidsup_into :=
        Lits.fold_terms ~vars:true ~var_args:false ~fun_bodies:false
                        ~ty_args:false ~ord ~which:`Max ~subterms:true
                        ~eligible:(C.Eligible.res c) (C.lits c)
        |> Iter.filter (fun (t, _) -> is_fluid_or_deep c t) 
        |> Iter.fold
          (fun tree (t, pos) ->
            let with_pos = C.WithPos.({term=t; pos; clause=c;}) in
            f tree t with_pos)
          !_idx_fluidsup_into;
    
    if dupsup then 
    _idx_dupsup_into :=
      Lits.fold_terms ~vars:false ~var_args:false ~fun_bodies:false
                      ~ty_args:false ~ord ~which:`Max ~subterms:true
                      ~eligible:(C.Eligible.res c) (C.lits c)
      |> Iter.filter (fun (t, _) -> 
          T.is_var (T.head_term t) && not (CCList.is_empty @@ T.args t)
          && Type.is_ground (T.ty t)) (* Only applied variables *)
      |> Iter.fold
        (fun tree (t, pos) ->
          let with_pos = C.WithPos.({term=t; pos; clause=c;}) in
          f tree t with_pos)
        !_idx_dupsup_into;

    (* index subterms that can be rewritten by LambdaSup --
       the ones that can rewrite those are actually the ones
       already indexed by _idx_sup_from*)
    if lambdasup != _NO_LAMSUP then
      _idx_lambdasup_into :=
        Lits.fold_terms ~vars:sup_at_vars ~var_args:sup_in_var_args
                        ~fun_bodies:true ~ty_args:false ~ord
                        ~which:`Max ~subterms:true
                        ~eligible:(C.Eligible.res c) (C.lits c)
        (* We are going only under lambdas *)
        |> Iter.filter_map (fun (t, p) ->
              if not (T.is_fun t) then None
              else (let tyargs, body = T.open_fun t in
                    let new_pos = List.fold_left (fun p _ -> P.(append p (body stop))) p tyargs in
                    let hd = T.head_term body in
                    if (not (T.is_var body) || T.is_ho_var body) &&
                       (not (T.is_const hd) || not (ID.is_skolem (T.as_const_exn hd))) &&
                       (sup_at_var_headed || not (T.is_var (T.head_term body))) then
                    ( (*CCFormat.printf "Adding %a to LS index.\n" T.pp body; *)
                    Some (body, new_pos)) else None))
        |> Iter.fold
          (fun tree (t, pos) ->
            let with_pos = C.WithPos.({term=t; pos; clause=c;}) in
            f tree t with_pos)
          !_idx_lambdasup_into;

    (* index terms that can rewrite into other clauses *)
    _idx_sup_from :=
      Lits.fold_eqn ~ord ~both:true ~sign:true
        ~eligible:(C.Eligible.param c) (C.lits c)
      |> Iter.filter (fun (l,r,_,_) -> 
          (sup_with_pure_vars || not (Term.is_var l) || not (Term.is_var r))
          && (sup_t_f || not (Term.is_true_or_false l)))
      |> Iter.filter((fun (l, _, _, _) -> not (T.equal l T.false_)))
      |> Iter.fold
        (fun tree (l, _, sign, pos) ->
           assert sign;
           let with_pos = C.WithPos.({term=l; pos; clause=c;}) in
           f tree l with_pos)
        !_idx_sup_from ;
    (* terms that can be demodulated: all subterms (but vars) *)
    _idx_back_demod :=
      (* TODO: allow demod under lambdas under certain conditions (DemodExt) *)
      Lits.fold_terms ~vars:false ~var_args:(demod_in_var_args) ~fun_bodies:lambda_demod  
                      ~ty_args:false ~ord ~subterms:true ~which:`All
        ~eligible:C.Eligible.always (C.lits c)
      |> Iter.fold
        (fun tree (t, pos) ->
           let with_pos = C.WithPos.( {term=t; pos; clause=c} ) in
           f tree t with_pos)
        !_idx_back_demod;
    Signal.ContinueListening

  (* update simpl. index using the clause [c] just added or removed to
     the simplification set *)
  let _update_simpl f c =
    assert (CCArray.for_all Lit.no_prop_invariant (C.lits c));
    let idx = !_idx_simpl in
    let idx' = match C.lits c with
      | [| Lit.Equation (l,r,true) |] ->
        begin match Ordering.compare ord l r with
          | Comparison.Gt ->
            f idx (l,r,true,c)
          | Comparison.Lt ->
            assert(not (T.is_true_or_false r));
            f idx (r,l,true,c)
          | Comparison.Incomparable ->
            assert(T.is_var (T.head_term l) || not (T.is_true_or_false l));
            let idx = f idx (l,r,true,c) in
            f idx (r,l,true,c)
          | Comparison.Eq -> idx  (* no modif *)
        end
      | [| Lit.Equation (l,r,false) |] ->
         assert(not (T.equal r T.true_ || T.equal r T.false_));
        f idx (l,r,false,c)
      | _ -> idx
    in
    _idx_simpl := idx';
    Signal.ContinueListening

  let insert_into_ext_dec_index index (c,pos,t) =
    let key = T.head_exn t in
    let clause_map = ID.Map.find_opt key !index in
    let clause_map = match clause_map with 
      | None -> C.Tbl.create 8
      | Some res -> res in
    let all_pos =
      (try 
        (t,pos) :: (C.Tbl.find clause_map c)
      with _ -> 
        [(t,pos)]) in
    C.Tbl.replace clause_map c all_pos;
    index := ID.Map.add key clause_map !index

  let remove_from_ext_dec_index index (c,_,t) =
    let key = T.head_exn t in
    let clause_map = ID.Map.find_opt key !index in
    match clause_map with
    | None -> Util.debugf ~section 1 "all clauses allready deleted." CCFun.id
    | Some res -> (
      C.Tbl.remove res c;
      index := ID.Map.add key res !index
    )

  let update_ext_dec_indices f c =
    let which, eligible = if Env.flex_get k_ext_dec_lits = `OnlyMax 
                          then `Max, C.Eligible.res c else `All, C.Eligible.always in
    if C.proof_depth c <= Env.flex_get k_max_lits_ext_dec then (
      Lits.fold_terms ~vars:false ~var_args:false ~fun_bodies:false ~ty_args:false 
        ~ord ~which ~subterms:true ~eligible (C.lits c)
      |> Iter.filter (fun (t, _) ->
            not (T.is_var t) || T.is_ho_var t)
      |> Iter.filter (fun (t, _) ->
          not (T.is_var (T.head_term t)) &&
          T.is_const (T.head_term t) && Term.has_ho_subterm t)
      |> Iter.iter
        (fun (t, pos) ->
          f _ext_dec_into_idx (c,pos,t));
      
      let eligible = if Env.flex_get k_ext_dec_lits = `OnlyMax then C.Eligible.param c 
                     else C.Eligible.always in
      Lits.fold_eqn ~ord ~both:true ~sign:true ~eligible (C.lits c)
      |> Iter.iter
        (fun (l, _, sign, pos) ->
          assert sign;
          let hd,_ = T.as_app l in
          if T.is_const hd && Term.has_ho_subterm l then (
            (* CCFormat.printf "adding %a to ext_dec index.\n" T.pp l; *)
            f _ext_dec_from_idx (c,pos,l)
        )));
    Signal.ContinueListening


  let () =
    Signal.on PS.ActiveSet.on_add_clause
      (fun c ->
         _idx_fv := SubsumIdx.add !_idx_fv c;
         ignore(_update_active TermIndex.add c);
         ignore(handle_pred_var_inst c);
         update_ext_dec_indices insert_into_ext_dec_index c);
    Signal.on PS.ActiveSet.on_remove_clause
      (fun c ->
         _idx_fv := SubsumIdx.remove !_idx_fv c;
         _cls_w_pred_vars := C.ClauseSet.remove c !_cls_w_pred_vars;
         ignore(update_ext_dec_indices remove_from_ext_dec_index c);
         _update_active TermIndex.remove c);
    Signal.on PS.SimplSet.on_add_clause
      (_update_simpl UnitIdx.add);
    Signal.on PS.SimplSet.on_remove_clause
      (_update_simpl UnitIdx.remove);
    ()

  (** {6 Inference Rules} *)

  (* ----------------------------------------------------------------------
   * Superposition rule
   * ---------------------------------------------------------------------- *)

  type supkind =
   | Classic
   | FluidSup
   | LambdaSup
   | DupSup

  let kind_to_str = function
   | Classic -> "sup"
   | FluidSup -> "fluidSup"
   | LambdaSup -> "lambdaSup"
   | DupSup -> "dupSup"

  (* all the information needed for a superposition inference *)
  module SupInfo = struct
    type t = {
      active : C.t;
      active_pos : Position.t; (* position of [s] *)
      scope_active : int;
      s : T.t; (* lhs of rule *)
      t : T.t; (* rhs of rule *)
      passive : C.t;
      passive_pos : Position.t; (* position of [u_p] *)
      passive_lit : Lit.t;
      scope_passive : int;
      u_p : T.t; (* rewritten subterm *)
      subst : US.t;
      sup_kind: supkind;
    }
  end

  exception ExitSuperposition of string

  (* Checks whether we must allow superposition at variables to be complete. *)
  let sup_at_var_condition info var replacement =
    let open SupInfo in
    let us = info.subst in
    let subst = US.subst us in
    let renaming = S.Renaming.create () in
    let replacement' = S.FO.apply renaming subst (replacement, info.scope_active) in
    let var' = S.FO.apply renaming subst (var, info.scope_passive) in
    if (not (Type.is_fun (Term.ty var')) || not (O.might_flip ord var' replacement'))
    then (
      Util.debugf ~section 3
        "Cannot flip: %a = %a"
        (fun k->k T.pp var' T.pp replacement');
      false (* If the lhs vs rhs cannot flip, we don't need a sup at var *)
    )
    else (
      (* Check whether Cσ is >= C[var -> replacement]σ *)
      try
        let passive'_lits = Lits.apply_subst renaming subst (C.lits info.passive, info.scope_passive) in
        let subst_t = Unif.FO.bind_or_update subst (T.as_var_exn var, info.scope_passive) (replacement, info.scope_active) in
        let passive_t'_lits = Lits.apply_subst renaming subst_t (C.lits info.passive, info.scope_passive) in
        if Lits.compare_multiset ~ord passive'_lits passive_t'_lits = Comp.Gt
        then (
          Util.debugf ~section 3
            "Sup at var condition is not fulfilled because: %a >= %a"
            (fun k->k Lits.pp passive'_lits Lits.pp passive_t'_lits);
          false
        )
        else true (* If Cσ is either <= or incomparable to C[var -> replacement]σ, we need sup at var.*)
      with Unif.Fail -> true (* occurs check failed, do the inference -- check with Alex.*)
    )


  let dup_sup_apply_subst t sc_a sc_p subst renaming =
    let z, args = T.as_app t in
    assert(T.is_var z);
    assert(CCList.length args >= 2);
    let u_n, t' = CCList.take_drop (List.length args - 1) args in
    let in_passive = S.FO.apply renaming subst (T.app z u_n, sc_p) in
    let t' = S.FO.apply renaming subst (List.hd t', sc_a) in
    T.app in_passive [t']

  let eligible_for_ext_dec ~p_depth =
    let max_lits = Env.flex_get k_max_lits_ext_dec in
    Env.flex_get Saturate.k_enable_combinators &&
    max_lits >= 0 &&
    p_depth < max_lits

  (* Helper that does one or zero superposition inference, with all
     the given parameters. Clauses have a scope. *)
  let do_classic_superposition info =
    let open SupInfo in
    let module P = Position in
    Util.incr_stat stat_superposition_call;
    let sc_a = info.scope_active in
    let sc_p = info.scope_passive in
    assert (InnerTerm.DB.closed (info.s:>InnerTerm.t));
    assert (info.sup_kind == LambdaSup || InnerTerm.DB.closed (info.u_p:T.t:>InnerTerm.t));
    assert (not(T.is_var info.u_p) || T.is_ho_var info.u_p || info.sup_kind = FluidSup);
    assert (Env.flex_get k_sup_at_var_headed || info.sup_kind = FluidSup || 
            info.sup_kind = DupSup || not (T.is_var (T.head_term info.u_p)));
    let active_idx = Lits.Pos.idx info.active_pos in
    let shift_vars = if info.sup_kind = LambdaSup then 0 else -1 in
    let passive_idx, passive_lit_pos = Lits.Pos.cut info.passive_pos in
    assert(Array.for_all Literal.no_prop_invariant (C.lits info.passive));
    assert(Array.for_all Literal.no_prop_invariant (C.lits info.passive));
    try
      Util.debugf ~section 3 
      "@[<2>sup, kind %s@ (@[<2>%a[%d]@ @[s=%a@]@ @[t=%a@]@])@ \
        (@[<2>%a[%d]@ @[passive_lit=%a@]@ @[p=%a@]@])@ with subst=@[%a@]@].\n"
      (fun k -> k
        (kind_to_str info.sup_kind) C.pp info.active sc_a T.pp info.s T.pp info.t
            C.pp info.passive sc_p Lit.pp info.passive_lit
            Position.pp info.passive_pos US.pp info.subst);

      let renaming = S.Renaming.create () in
      let us = info.subst in
      let subst = US.subst us in
      let lambdasup_vars =
        if (info.sup_kind = LambdaSup) then (
          Term.Seq.subterms info.u_p |> Iter.filter Term.is_var |> Term.Set.of_seq)
        else Term.Set.empty in
      let t' = if info.sup_kind != DupSup then 
                S.FO.apply ~shift_vars renaming subst (info.t, sc_a)
               else dup_sup_apply_subst info.t sc_a sc_p subst renaming in
      Util.debugf ~section 1
      "@[<2>sup, kind %s(%d)@ (@[<2>%a[%d]@ @[s=%a@]@ @[t=%a, t'=%a@]@])@ \
       (@[<2>%a[%d]@ @[passive_lit=%a@]@ @[p=%a@]@])@ with subst=@[%a@]@]"
      (fun k->k (kind_to_str info.sup_kind) (Term.Set.cardinal lambdasup_vars) C.pp info.active sc_a T.pp info.s T.pp info.t
          T.pp t' C.pp info.passive sc_p Lit.pp info.passive_lit
          Position.pp info.passive_pos US.pp info.subst);
      
      if(info.sup_kind = LambdaSup && 
         T.Set.exists (fun v -> 
            not @@ T.DB.is_closed @@  Subst.FO.apply renaming subst (v,sc_p)) 
         lambdasup_vars) then (
        Util.debugf ~section 3 "LambdaSup -- an into free variable sneaks in bound variable" (fun k->k);
        raise @@ ExitSuperposition("LambdaSup -- an into free variable sneaks in bound variable");
      );

      begin match info.passive_lit, info.passive_pos with
        | Lit.Equation (_, v, true), P.Arg(_, P.Left P.Stop)
        | Lit.Equation (v, _, true), P.Arg(_, P.Right P.Stop) ->
          (* are we in the specific, but no that rare, case where we
             rewrite s=t using s=t (into a tautology t=t)? *)
          (* TODO: use Unif.FO.eq? *)
          let v' = S.FO.apply ~shift_vars:0 renaming subst (v, sc_p) in
          if T.equal t' v'
          then (
            Util.debugf ~section 3 "will yield a tautology" (fun k->k);
            raise (ExitSuperposition "will yield a tautology");)
        | _ -> ()
      end;

      if (info.sup_kind = LambdaSup) then (
        let vars_a = CCArray.except_idx (C.lits info.active) active_idx
                     |> CCArray.of_list |> Literals.vars |> T.VarSet.of_list in
        let vars_p = C.lits info.passive |> Literals.vars |> T.VarSet.of_list in
        let dbs = ref [] in
        let vars_bound_to_closed_terms var_set scope =
          T.VarSet.iter (fun v -> 
            match Subst.FO.get_var subst ((v :> InnerTerm.t HVar.t),scope) with
            | Some (t,_) -> dbs := T.DB.unbound t @ !dbs (* hack *)
            | None -> ()) var_set in
        (* I am going crazy from different castings  *)
        vars_bound_to_closed_terms vars_a sc_a;
        vars_bound_to_closed_terms vars_p sc_p;

        if Util.Int_set.cardinal (Util.Int_set.of_list !dbs)  > Env.flex_get k_lambdasup   then (
          Util.debugf ~section 3 "Too many skolems will be introduced for LambdaSup." (fun k->k);
          raise (ExitSuperposition "Too many skolems will be introduced for LambdaSup.");
        )
      );     

      let subst', new_sk =
        if info.sup_kind = LambdaSup then
        S.FO.unleak_variables subst else subst, [] in
      let passive_lit' = Lit.apply_subst_no_simp renaming subst' (info.passive_lit, sc_p) in
      let new_trail = C.trail_l [info.active; info.passive] in
      if Env.is_trivial_trail new_trail then raise (ExitSuperposition "trivial trail");
      let s' = S.FO.apply ~shift_vars renaming subst (info.s, sc_a) in
      if (
        O.compare ord s' t' = Comp.Lt ||
        not (Lit.Pos.is_max_term ~ord passive_lit' passive_lit_pos) ||
        not (BV.get (C.eligible_res (info.passive, sc_p) subst) passive_idx) ||
        not (C.is_eligible_param (info.active, sc_a) subst ~idx:active_idx)
      ) then raise (ExitSuperposition "bad ordering conditions");
      (* Check for superposition at a variable *)
      if info.sup_kind != FluidSup then
        if not @@ Env.flex_get k_sup_at_vars then
          assert (not (T.is_var info.u_p))
        else if T.is_var info.u_p && not (sup_at_var_condition info info.u_p info.t) then (
          Util.debugf ~section 3 "superposition at variable" (fun k->k);
          raise (ExitSuperposition "superposition at variable");
        );

      (* ordering constraints are ok *)
      let lits_a = CCArray.except_idx (C.lits info.active) active_idx in
      let lits_p = CCArray.except_idx (C.lits info.passive) passive_idx in
      (* replace s\sigma by t\sigma in u|_p\sigma *)
      let new_passive_lit =
        Lit.Pos.replace passive_lit'
          ~at:passive_lit_pos ~by:t' in
      let c_guard = Literal.of_unif_subst renaming us in
      (* apply substitution to other literals *)
       (* Util.debugf 1 "Before unleak: %a, after unleak: %a"
      (fun k -> k Subst.pp subst Subst.pp subst'); *)
      let new_lits =
        new_passive_lit ::
          c_guard @
          Lit.apply_subst_list renaming subst' (lits_a, sc_a) @
          Lit.apply_subst_list renaming subst' (lits_p, sc_p)
      in
      (* For some reason type comparison does not work. *)
      
      let pos_enclosing_up = Position.until_first_fun passive_lit_pos in
      let around_up =  Subst.FO.apply renaming subst' 
        (Lit.Pos.at info.passive_lit pos_enclosing_up, sc_p) in
      let vars = Iter.append (T.Seq.vars around_up) (T.Seq.vars t')
                 |> Term.VarSet.of_seq
                 |> Term.VarSet.to_list in
      let skolem_decls = ref [] in
      let sk_with_vars =
        List.fold_left (fun acc t ->
            let sk_decl, new_sk_vars = Term.mk_fresh_skolem vars (Term.ty t) in
            skolem_decls := sk_decl :: !skolem_decls;
            Term.Map.add t new_sk_vars acc)
         Term.Map.empty new_sk in
      let new_lits =
        List.mapi (fun i lit ->
          Lit.map (fun t ->
            Term.Map.fold 
              (fun sk sk_v acc -> 
                (* For polymorphism -- will apply type substitution.  *)
                let scope = if i < (List.length c_guard + List.length lits_a)
                            then sc_a else sc_p in
                let sk = S.FO.apply renaming subst (sk, scope) in
                Term.replace ~old:sk ~by:sk_v acc)
              sk_with_vars t ) lit) new_lits in
      
      let subst_is_ho = 
        Subst.codomain subst
        |> Iter.exists (fun (t,_) -> 
            Iter.exists (fun t -> T.is_fun t || T.is_comb t) 
              (T.Seq.subterms (T.of_term_unsafe t))) in

      let rule =
        let r = kind_to_str info.sup_kind in
        let sign = if Lit.is_pos passive_lit' then "+" else "-" in
        Proof.Rule.mk (r ^ sign)
      in
      CCList.iter (fun (sym,ty) -> Ctx.declare sym ty) !skolem_decls;
      let tags = (if subst_is_ho then [Proof.Tag.T_ho] else []) @ Unif_subst.tags us in
      let proof =
        Proof.Step.inference ~rule ~tags
          [C.proof_parent_subst renaming (info.active,sc_a) subst';
           C.proof_parent_subst renaming (info.passive,sc_p) subst']
      and penalty =
        let pen_a = C.penalty info.active in
        let pen_b = C.penalty info.passive in
        (if pen_a == 1 && pen_b == 1 then 1 else pen_a + pen_b)
        + (if T.is_var s' then 2 else 0) (* superposition from var = bad *)
        + (if US.has_constr info.subst then 1 else 0)
      in
      let new_clause = C.create ~trail:new_trail ~penalty new_lits proof in
      (* Format.printf "LS: %a\n" C.pp new_clause;  *)
      Util.debugf ~section 3 "@[... ok, conclusion@ @[%a@]@]" (fun k->k C.pp new_clause);
      assert (List.for_all (Lit.for_all Term.DB.is_closed) new_lits); 
      assert(Array.for_all Literal.no_prop_invariant (C.lits new_clause));
      if not (C.lits new_clause |> Literals.vars_distinct) then (
        CCFormat.printf "a:@[%a@]@." C.pp info.active;
        CCFormat.printf "p:@[%a@]@." C.pp info.passive;
        CCFormat.printf "r:@[%a@]@." C.pp new_clause;
        CCFormat.printf "sub:@[%a@]@." Subst.pp subst';
        assert false;
      );
      Some new_clause
    with ExitSuperposition reason ->
      Util.debugf ~section 3 "... cancel, %s" (fun k->k reason);
      None

  (* simultaneous superposition: when rewriting D with C \lor s=t,
      replace s with t everywhere in D rather than at one place. *)
  let do_simultaneous_superposition info =
    let open SupInfo in
    let module P = Position in
    Util.incr_stat stat_superposition_call;
    let sc_a = info.scope_active in
    let sc_p = info.scope_passive in
    Util.debugf ~section 3
      "@[<hv2>simultaneous sup@ \
       @[<2>active@ %a[%d]@ s=@[%a@]@ t=@[%a@]@]@ \
       @[<2>passive@ %a[%d]@ passive_lit=@[%a@]@ p=@[%a@]@]@ with subst=@[%a@]@]"
      (fun k->k C.pp info.active sc_a T.pp info.s T.pp info.t
          C.pp info.passive sc_p Lit.pp info.passive_lit
          Position.pp info.passive_pos US.pp info.subst);
    assert (InnerTerm.DB.closed (info.s:>InnerTerm.t));
    assert (info.sup_kind == LambdaSup || InnerTerm.DB.closed (info.u_p:T.t:>InnerTerm.t));
    assert (not(T.is_var info.u_p) || T.is_ho_var info.u_p || info.sup_kind = FluidSup);
    assert (Env.flex_get k_sup_at_var_headed || info.sup_kind = FluidSup || 
            info.sup_kind = DupSup || not (T.is_var (T.head_term info.u_p)));
    let active_idx = Lits.Pos.idx info.active_pos in
    let passive_idx, passive_lit_pos = Lits.Pos.cut info.passive_pos in
    let shift_vars = if info.sup_kind = LambdaSup then 0 else -1 in
    try
      let renaming = S.Renaming.create () in
      let us = info.subst in
      let subst = US.subst us in
      let t' = S.FO.apply ~shift_vars renaming subst (info.t, sc_a) in
      begin match info.passive_lit, info.passive_pos with
        | Lit.Equation (_, v, true), P.Arg(_, P.Left P.Stop)
        | Lit.Equation (v, _, true), P.Arg(_, P.Right P.Stop) ->
          (* are we in the specific, but no that rare, case where we
             rewrite s=t using s=t (into a tautology t=t)? *)
          let v' = S.FO.apply ~shift_vars renaming subst (v, sc_p) in
          if T.equal t' v'
          then raise (ExitSuperposition "will yield a tautology");
        | _ -> ()
      end;
      let passive_lit' =
        Lit.apply_subst_no_simp renaming subst (info.passive_lit, sc_p)
      in
      let new_trail = C.trail_l [info.active; info.passive] in
      if Env.is_trivial_trail new_trail then raise (ExitSuperposition "trivial trail");
      let s' = S.FO.apply ~shift_vars renaming subst (info.s, sc_a) in
      if (
        O.compare ord s' t' = Comp.Lt ||
        not (Lit.Pos.is_max_term ~ord passive_lit' passive_lit_pos) ||
        not (BV.get (C.eligible_res (info.passive, sc_p) subst) passive_idx) ||
        not (C.is_eligible_param (info.active, sc_a) subst ~idx:active_idx)
      ) then raise (ExitSuperposition "bad ordering conditions");
      (* Check for superposition at a variable *)
      if info.sup_kind != FluidSup then
        if not @@ Env.flex_get k_sup_at_vars then
          assert (not (T.is_var info.u_p))
        else if T.is_var info.u_p && not (sup_at_var_condition info info.u_p info.t) then
          raise (ExitSuperposition "superposition at variable");
      (* ordering constraints are ok, build new active lits (excepted s=t) *)
      let lits_a = CCArray.except_idx (C.lits info.active) active_idx in
      let lits_a = Lit.apply_subst_list renaming subst (lits_a, sc_a) in
      (* build passive literals and replace u|p\sigma with t\sigma *)
      let u' = S.FO.apply ~shift_vars renaming subst (info.u_p, sc_p) in
      assert (Type.equal (T.ty u') (T.ty t'));
      let lits_p = Array.to_list (C.lits info.passive) in
      let lits_p = Lit.apply_subst_list renaming subst (lits_p, sc_p) in
      (* assert (T.equal (Lits.Pos.at (Array.of_list lits_p) info.passive_pos) u'); *)
      let lits_p = List.map (Lit.map (fun t-> T.replace t ~old:u' ~by:t')) lits_p in
      let c_guard = Literal.of_unif_subst renaming us in
      (* build clause *)
      let new_lits = c_guard @ lits_a @ lits_p in
      let rule =
        let r = kind_to_str info.sup_kind in
        let sign = if Lit.is_pos passive_lit' then "+" else "-" in
        Proof.Rule.mk ("s_" ^ r ^ sign)
      in
      let subst_is_ho = 
        Subst.codomain subst
        |> Iter.exists (fun (t,_) -> 
            Iter.exists (fun t -> T.is_fun t || T.is_comb t) 
              (T.Seq.subterms (T.of_term_unsafe t))) in
      let tags = (if subst_is_ho then [Proof.Tag.T_ho] else []) @ Unif_subst.tags us in
      let proof =
        Proof.Step.inference ~rule ~tags
          [C.proof_parent_subst renaming (info.active,sc_a) subst;
            C.proof_parent_subst renaming (info.passive,sc_p) subst]
      and penalty =
        let pen_a = C.penalty info.active in
        let pen_b = C.penalty info.passive in
        (if pen_a == 1 && pen_b == 1 then 1 else pen_a + pen_b + 1)
        + (if T.is_var s' then 2 else 0) (* superposition from var = bad *)
        + (if US.has_constr info.subst then 1 else 0)
      in
      let new_clause = C.create ~trail:new_trail ~penalty new_lits proof in
      Util.debugf ~section 3 "@[... ok, conclusion@ @[%a@]@]" (fun k->k C.pp new_clause);
      assert(C.lits new_clause |> Literals.vars_distinct);
      Some new_clause
    with ExitSuperposition reason ->
      Util.debugf ~section 3 "@[... cancel, %s@]" (fun k->k reason);
      None

  (* choose between regular and simultaneous superposition *)
  let do_superposition info =
    let open SupInfo in
    assert (info.sup_kind=DupSup || Type.equal (T.ty info.s) (T.ty info.t));
    assert (info.sup_kind=DupSup ||
            Unif.Ty.equal ~subst:(US.subst info.subst)
              (T.ty info.s, info.scope_active) (T.ty info.u_p, info.scope_passive));
    let renaming = Subst.Renaming.create () in
    let s = Subst.FO.apply renaming (US.subst info.subst) (info.s, info.scope_active) in
    let u_p = Subst.FO.apply renaming (US.subst info.subst) (info.u_p, info.scope_passive) in
    if not (Term.equal (Lambda.eta_reduce @@ Lambda.snf @@ s) (Lambda.eta_reduce @@ Lambda.snf @@ u_p) || US.has_constr info.subst) then (
      CCFormat.printf "info_s:@[%a@]@." T.pp info.s;
      CCFormat.printf "s:@[%a@]@." T.pp s;
      CCFormat.printf "|s|:@[%a@]@." T.pp (Lambda.eta_reduce @@ Lambda.snf s);

      CCFormat.printf "info_t:@[%a@]@." T.pp info.u_p;
      CCFormat.printf "t:@[%a@]@." T.pp u_p;
      CCFormat.printf "|t|:@[%a@]@." T.pp (Lambda.eta_reduce @@ Lambda.snf u_p);

      CCFormat.printf "subst:@[%a@]@." US.pp info.subst;
      assert(false);
    );
    if Env.flex_get k_use_simultaneous_sup && info.sup_kind != LambdaSup && info.sup_kind != DupSup
    then do_simultaneous_superposition info
    else do_classic_superposition info

  let infer_active_aux ~retrieve_from_index ~process_retrieved clause =
    Util.enter_prof prof_infer_active;
    (* no literal can be eligible for paramodulation if some are selected.
       This checks if inferences with i-th literal are needed? *)
    let eligible = C.Eligible.param clause in
    (* do the inferences where clause is active; for this,
       we try to rewrite conditionally other clauses using
       non-minimal sides of every positive literal *)
    let new_clauses =
      Lits.fold_eqn ~sign:true ~ord
        ~both:true ~eligible (C.lits clause)
      |> Iter.filter (fun (l,r,_,_) -> 
          (Env.flex_get k_sup_w_pure_vars || not (Term.is_var l) || not (Term.is_var r))
          && (Env.flex_get k_sup_true_false || not (Term.is_true_or_false l)))
      |> Iter.flat_map
        (fun (s, t, _, s_pos) ->
          let do_sup u_p with_pos subst =
            (* rewrite u_p with s *)
            if T.DB.is_closed u_p
            then
              let passive = with_pos.C.WithPos.clause in
              let passive_pos = with_pos.C.WithPos.pos in
              let passive_lit, _ = Lits.Pos.lit_at (C.lits passive) passive_pos in
              let info = SupInfo.( {
                  s; t; active=clause; active_pos=s_pos; scope_active=0;
                  u_p; passive; passive_lit; passive_pos; scope_passive=1; subst; sup_kind=Classic
                }) in
              do_superposition info
            else None
          in
          (* rewrite clauses using s *)
          retrieve_from_index (!_idx_sup_into, 1) (s, 0)
          |> Iter.filter_map (process_retrieved do_sup)
        )
      |> Iter.to_rev_list

    in
    Util.exit_prof prof_infer_active;
    new_clauses

  let infer_passive_aux ~retrieve_from_index ~process_retrieved clause =
    Util.enter_prof prof_infer_passive;
    (* perform inference on this lit? *)
    let eligible = C.Eligible.(res clause) in
    (* do the inferences in which clause is passive (rewritten),
       so we consider both negative and positive literals *)
    let new_clauses =
      Lits.fold_terms ~vars:(Env.flex_get k_sup_at_vars) 
                      ~var_args:(Env.flex_get k_sup_in_var_args)
                      ~fun_bodies:(Env.flex_get k_sup_under_lambdas) 
                      ~subterms:true ~ord ~which:`Max ~eligible ~ty_args:false 
        (C.lits clause)
      |> Iter.filter (fun (u_p, _) -> not (T.is_var u_p) || T.is_ho_var u_p)
      |> Iter.filter (fun (u_p, _) -> T.DB.is_closed u_p)
      |> Iter.filter (fun (u_p, _) -> 
          Env.flex_get k_sup_at_var_headed || not (T.is_var (T.head_term u_p)))
      |> Iter.flat_map
        (fun (u_p, passive_pos) ->
          let passive_lit, _ = Lits.Pos.lit_at (C.lits clause) passive_pos in
          let do_sup _ with_pos subst =
            let active = with_pos.C.WithPos.clause in
            let s_pos = with_pos.C.WithPos.pos in
            match Lits.View.get_eqn (C.lits active) s_pos with
              | Some (s, t, true) ->
                let info = SupInfo.({
                    s; t; active; active_pos=s_pos; scope_active=1; subst;
                    u_p; passive=clause; passive_lit; passive_pos; scope_passive=0; sup_kind=Classic
                  }) in
                do_superposition info
              | _ -> None
          in
          (* all terms that occur in an equation in the active_set
            and that are potentially unifiable with u_p (u at position p) *)
          retrieve_from_index (!_idx_sup_from, 1) (u_p,0)
          |> Iter.filter_map (process_retrieved do_sup)
        )
        |> Iter.to_rev_list
    in
    Util.exit_prof prof_infer_passive;
    new_clauses

  let infer_active clause =
    let ext_dec = eligible_for_ext_dec (C.proof_depth clause) in
    infer_active_aux
      ~retrieve_from_index:(I.retrieve_unifiables ~ext_dec)
      ~process_retrieved:(fun do_sup (u_p, with_pos, subst) -> do_sup u_p with_pos subst)
      clause

  let infer_lambdasup_from clause =
    (* no literal can be eligible for paramodulation if some are selected.
       This checks if inferences with i-th literal are needed? *)
    let eligible = C.Eligible.param clause in
    (* do the inferences where clause is active; for this,
       we try to rewrite conditionally other clauses using
       non-minimal sides of every positive literal *)
    Lits.fold_eqn ~sign:true ~ord  ~both:true ~eligible (C.lits clause)
    |> Iter.flat_map
      (fun (s, t, _, s_pos) ->
        let do_lambdasup u_p with_pos subst =
          (* rewrite u_p with s *)
          let passive = with_pos.C.WithPos.clause in
          let passive_pos = with_pos.C.WithPos.pos in
          let passive_lit, _ = Lits.Pos.lit_at (C.lits passive) passive_pos in
          let info = SupInfo.( {
              s; t; active=clause; active_pos=s_pos; scope_active=0;
              u_p; passive; passive_lit; passive_pos; scope_passive=1;
              subst; sup_kind=LambdaSup
            }) in
          Util.debugf ~section 10 "[Trying lambdasup from %a into %a with term %a into term %a]"
          (fun k -> k C.pp clause C.pp passive T.pp s T.pp u_p);

          do_superposition info
        in
        I.retrieve_unifiables (!_idx_lambdasup_into, 1) (s, 0)
        |> Iter.filter_map (fun (u_p, with_pos, subst) -> do_lambdasup u_p with_pos subst))
    |> Iter.to_rev_list

  let infer_passive clause =
    let ext_dec = eligible_for_ext_dec (C.proof_depth clause) in
    infer_passive_aux
      ~retrieve_from_index:(I.retrieve_unifiables ~ext_dec)
      ~process_retrieved:(fun do_sup (u_p, with_pos, subst) -> do_sup u_p with_pos subst)
      clause

  let infer_lambdasup_into clause =
    (* perform inference on this lit? *)
    let eligible = C.Eligible.(res clause) in
    (* do the inferences in which clause is passive (rewritten),
       so we consider both negative and positive literals *)
    let new_clauses =
      Lits.fold_terms ~vars:(Env.flex_get k_sup_at_vars) 
                      ~var_args:(Env.flex_get k_sup_in_var_args)
                      ~fun_bodies:true ~subterms:true ~ord
                      ~which:`Max ~eligible ~ty_args:false (C.lits clause)
      |> Iter.filter_map (fun (u_p, p) ->
          (* we rewrite only under lambdas  *)
          if not (T.is_fun u_p) then None
          else (let tyargs, body = T.open_fun u_p in
                let hd = T.head_term body in
                let new_pos = List.fold_left (fun p _ -> P.(append p (body stop)) ) p tyargs in
                (* we check normal superposition conditions  *)
                if (not (T.is_var body) || T.is_ho_var body) &&
                   (not (T.is_const hd) || not (ID.is_skolem (T.as_const_exn hd))) &&
                   (Env.flex_get k_sup_at_var_headed || not (T.is_var (T.head_term body))) then
                  Some (body, new_pos)
                else None) )
      |> Iter.flat_map
        (fun (u_p, passive_pos) ->
          let passive_lit, _ = Lits.Pos.lit_at (C.lits clause) passive_pos in
          let do_sup _ with_pos subst =
            let active = with_pos.C.WithPos.clause in
            let s_pos = with_pos.C.WithPos.pos in
            match Lits.View.get_eqn (C.lits active) s_pos with
              | Some (s, t, true) ->
                let info = SupInfo.({
                    s; t; active; active_pos=s_pos; scope_active=1; subst;
                    u_p; passive=clause; passive_lit; passive_pos;
                    scope_passive=0; sup_kind=LambdaSup
                  }) in
                Util.debugf ~section 10 "[Trying lambdasup from %a into %a with term %a into term %a]"
                (fun k -> k C.pp active C.pp clause T.pp s T.pp u_p);
                do_superposition info
              | _ -> None
          in
          (* all terms that occur in an equation in the active_set
            and that are potentially unifiable with u_p (u at position p) *)
          I.retrieve_unifiables (!_idx_sup_from, 1) (u_p,0)
          |> Iter.filter_map (fun (t,p,s) -> do_sup t p s))
        |> Iter.to_rev_list
    in
    Util.exit_prof prof_infer_passive;
    new_clauses

  let infer_active_complete_ho clause =
    let inf_res = infer_active_aux
      ~retrieve_from_index:(I.retrieve_unifiables_complete ~unif_alg:(Env.flex_get k_unif_alg))
      ~process_retrieved:(fun do_sup (u_p, with_pos, substs) ->
          let penalty = max (C.penalty clause) (C.penalty with_pos.C.WithPos.clause) in
          (* /!\ may differ from the actual penalty (by -2) *)
          Some (penalty, OSeq.map (CCOpt.flat_map (do_sup u_p with_pos)) substs))
      clause
    in
    let stm_res = List.map (fun (p,s) -> Stm.make ~penalty:p s) inf_res in
      StmQ.add_lst _stmq.q stm_res; []

  let infer_passive_complete_ho clause =
    let inf_res = infer_passive_aux
      ~retrieve_from_index:(I.retrieve_unifiables_complete ~unif_alg:(Env.flex_get k_unif_alg))
      ~process_retrieved:(fun do_sup (u_p, with_pos, substs) ->
          let penalty = max (C.penalty clause) (C.penalty with_pos.C.WithPos.clause) in
          (* /!\ may differ from the actual penalty (by -2) *)
          Some (penalty, OSeq.map (CCOpt.flat_map (do_sup u_p with_pos)) substs))
      clause
    in
    let stm_res = List.map (fun (p,s) -> Stm.make ~penalty:p s) inf_res in
      StmQ.add_lst _stmq.q stm_res; []

  let infer_active_pragmatic_ho max_unifs clause =
    let inf_res = infer_active_aux
      ~retrieve_from_index:(I.retrieve_unifiables_complete ~unif_alg:(Env.flex_get k_unif_alg))
      ~process_retrieved:(fun do_sup (u_p, with_pos, substs) ->
        let all_substs = OSeq.to_list @@ OSeq.take max_unifs @@ OSeq.filter_map CCFun.id substs   in
        let res = List.map (fun subst -> do_sup u_p with_pos subst) all_substs in
        Some res
      )
      clause
    in
    inf_res |> CCList.flatten |> List.filter CCOpt.is_some  |> List.map CCOpt.get_exn

  let infer_passive_pragmatic_ho max_unifs clause =
    let inf_res = infer_passive_aux
      ~retrieve_from_index:(I.retrieve_unifiables_complete ~unif_alg:(Env.flex_get k_unif_alg))
      ~process_retrieved:(fun do_sup (u_p, with_pos, substs) ->
        let all_substs = OSeq.to_list @@ OSeq.take max_unifs @@ OSeq.filter_map CCFun.id substs   in
        let res = List.map (fun subst -> do_sup u_p with_pos subst) all_substs in
        Some res   
      )
      clause
    in
    inf_res |> CCList.flatten |> List.filter CCOpt.is_some  |> List.map CCOpt.get_exn
  
  (* ----------------------------------------------------------------------
   * FluidSup rule (Superposition at applied variables)
   * ---------------------------------------------------------------------- *)

  let infer_fluidsup_active clause =
    Util.enter_prof prof_infer_fluidsup_active;
    (* no literal can be eligible for paramodulation if some are selected.
      This checks if inferences with i-th literal are needed? *)
    let eligible = C.Eligible.param clause in
    (* do the inferences where clause is active; for this,
      we try to rewrite conditionally other clauses using
      non-minimal sides of every positive literal *)
    let new_clauses =
      if fluidsup_applicable clause then
        Lits.fold_eqn ~sign:true ~ord ~both:true ~eligible (C.lits clause)
        |> Iter.flat_map
          (fun (s, t, _, s_pos) ->
            I.fold !_idx_fluidsup_into
              (fun acc u_p with_pos ->
                assert (is_fluid_or_deep with_pos.C.WithPos.clause u_p);
                assert (T.DB.is_closed u_p);
                (* Create prefix variable H and use H s = H t for superposition *)
                let var_h = T.var (HVar.fresh ~ty:(Type.arrow [T.ty s] (Type.var (HVar.fresh ~ty:Type.tType ()))) ()) in
                let hs = T.app var_h [s] in
                let ht = T.app var_h [t] in
                let res = Env.flex_get k_unif_alg (u_p,1) (hs,0) |> OSeq.map (
                    fun osubst ->
                      osubst |> CCOpt.flat_map (
                        fun subst ->
                          let passive = with_pos.C.WithPos.clause in
                          let passive_pos = with_pos.C.WithPos.pos in
                          let passive_lit, _ = Lits.Pos.lit_at (C.lits passive) passive_pos in
                          let info = SupInfo.({
                              s=hs; t=ht; active=clause; active_pos=s_pos; scope_active=0;
                              u_p; passive; passive_lit; passive_pos; scope_passive=1; subst; sup_kind=FluidSup
                            }) in
                          do_superposition info
                      )
                  )
                in
                let penalty = 
                  max (C.penalty clause) (C.penalty with_pos.C.WithPos.clause)
                    + (Env.flex_get k_fluidsup_penalty) in
                (* /!\ may differ from the actual penalty (by -2) *)
                Iter.cons (penalty,res) acc
              )
            Iter.empty
          )
        |> Iter.to_rev_list
      else []
    in
    let stm_res = List.map (fun (p,s) -> Stm.make ~penalty:p s) new_clauses in
      StmQ.add_lst _stmq.q stm_res;
    Util.exit_prof prof_infer_fluidsup_active;
    []

  let infer_fluidsup_passive clause =
    Util.enter_prof prof_infer_fluidsup_passive;
    (* perform inference on this lit? *)
    let eligible = C.Eligible.(res clause) in
    (* do the inferences in which clause is passive (rewritten),
      so we consider both negative and positive literals *)
    let new_clauses =
      if fluidsup_applicable clause then
        Lits.fold_terms ~vars:true ~var_args:false ~fun_bodies:false ~subterms:true ~ord
          ~which:`Max ~eligible ~ty_args:false (C.lits clause)
        |> Iter.filter (fun (u_p, _) -> is_fluid_or_deep clause u_p)
        |> Iter.flat_map
          (fun (u_p, passive_pos) ->
            let passive_lit, _ = Lits.Pos.lit_at (C.lits clause) passive_pos in
            I.fold !_idx_sup_from
              (fun acc _ with_pos ->
                let active = with_pos.C.WithPos.clause in
                let s_pos = with_pos.C.WithPos.pos in
                let res = match Lits.View.get_eqn (C.lits active) s_pos with
                  | Some (s, t, true) ->
                  (* Create prefix variable H and use H s = H t for superposition *)
                  let var_h = T.var (HVar.fresh ~ty:(Type.arrow [T.ty s] (Type.var (HVar.fresh ~ty:Type.tType ()))) ()) in
                  let hs = T.app var_h [s] in
                  let ht = T.app var_h [t] in
                  Env.flex_get k_unif_alg (hs,1) (u_p,0)
                  |> OSeq.map
                    (fun osubst ->
                      osubst |> CCOpt.flat_map (fun subst ->
                        let info = SupInfo.({
                            s = hs; t = ht; active; active_pos=s_pos; scope_active=1; subst;
                            u_p; passive=clause; passive_lit; passive_pos; scope_passive=0; sup_kind=FluidSup
                          }) in
                        do_superposition info
                      )
                    )
                  | _ -> assert false
                in
                let penalty = 
                  max (C.penalty clause) (C.penalty with_pos.C.WithPos.clause) 
                    + Env.flex_get k_fluidsup_penalty in
                (* /!\ may differ from the actual penalty (by -2) *)
                Iter.cons (penalty,res) acc
              )
              Iter.empty
          )
        |> Iter.to_rev_list
      else []
    in
    let stm_res = List.map (fun (p,s) -> Stm.make ~penalty:p s) new_clauses in
      StmQ.add_lst _stmq.q stm_res;
    Util.exit_prof prof_infer_fluidsup_passive;
    []

  (* ----------------------------------------------------------------------
   * DupSup rule (Lightweight superposition at applied variables)
   * ---------------------------------------------------------------------- *)

  let infer_dupsup_active clause =
    let eligible = C.Eligible.param clause in
    let new_clauses =
      Lits.fold_eqn ~sign:true ~ord ~both:true ~eligible (C.lits clause)
      |> Iter.flat_map
        (fun (s, t, _, s_pos) ->
          I.fold !_idx_dupsup_into
            (fun acc u_p with_pos ->
              assert (T.is_var (T.head_term u_p));
              assert (T.DB.is_closed u_p);
              (* Create prefix variable H and use H s = H t for superposition *)
              if (T.Seq.vars s |> Iter.append (T.Seq.vars t)
                  |> Iter.exists (fun v -> Type.is_tType (HVar.ty v))) then (
                acc
              )
              else (
                let scope_passive, scope_active = 0, 1 in
                let hd_up, args_up = T.as_app u_p in
                let arg_types = List.map T.ty args_up in
                let n = List.length args_up in
                let var_up = T.as_var_exn hd_up in
                let var_w = HVar.fresh ~ty:(Type.arrow arg_types (T.ty t)) () in
                let var_z = HVar.fresh ~ty:(Type.arrow (List.append arg_types [T.ty t]) (T.ty u_p)) () in
                let db_args = List.mapi (fun i ty -> T.bvar ~ty (n-1-i)) arg_types in
                let term_w,term_z = T.var var_w, T.var var_z in
                let w_db = T.app term_w db_args in
                let z_db = T.app term_z (List.append db_args [w_db]) in
                let y_subst_val = T.fun_l arg_types z_db in
                assert (T.DB.is_closed y_subst_val);
                let subst_y = US.FO.bind (US.empty) (var_up, scope_passive) (y_subst_val, scope_passive) in
                let w_args = T.app term_w args_up in
                let w_args = Subst.FO.apply Subst.Renaming.none (US.subst subst_y) (w_args,scope_passive) in
                let z_args = T.app term_z (List.append args_up [t]) in
                let res = Env.flex_get k_unif_alg (s,scope_active) (w_args,scope_passive) |> OSeq.map (
                    fun osubst ->
                      osubst |> CCOpt.flat_map (
                        fun subst ->
                          let subst = US.merge subst subst_y in
                          let passive = with_pos.C.WithPos.clause in
                          let passive_pos = with_pos.C.WithPos.pos in
                          let passive_lit, _ = Lits.Pos.lit_at (C.lits passive) passive_pos in
                          let info = SupInfo.({
                              s; t=z_args; active=clause; active_pos=s_pos; scope_active;
                              u_p=w_args; passive; passive_lit; passive_pos; scope_passive; subst; 
                              sup_kind=DupSup
                            }) in
                          do_superposition info
                      )
                  )
                in
                let penalty = 
                  max (C.penalty clause) (C.penalty with_pos.C.WithPos.clause) 
                    + Env.flex_get k_fluidsup_penalty in
                (* /!\ may differ from the actual penalty (by -2) *)
                Iter.cons (penalty,res) acc
            ))
          Iter.empty
        )
      |> Iter.to_rev_list
    in
    let stm_res = List.map (fun (p,s) -> Stm.make ~penalty:p s) new_clauses in
      StmQ.add_lst _stmq.q stm_res;
    Util.exit_prof prof_infer_fluidsup_active;
    []

  let infer_dupsup_passive clause =
    Util.enter_prof prof_infer_fluidsup_passive;
    (* perform inference on this lit? *)
    let eligible = C.Eligible.(res clause) in
    (* do the inferences in which clause is passive (rewritten),
      so we consider both negative and positive literals *)
    let new_clauses =
      Lits.fold_terms ~vars:false ~var_args:false ~fun_bodies:false ~subterms:true
                      ~ord ~which:`Max ~eligible ~ty_args:false (C.lits clause)
      |> Iter.filter (fun (u_p, _) -> 
          (T.is_var (T.head_term u_p) && not (CCList.is_empty @@ T.args u_p)
          && Type.is_ground (T.ty u_p)))
      |> Iter.flat_map
        (fun (u_p, passive_pos) ->
          let passive_lit, _ = Lits.Pos.lit_at (C.lits clause) passive_pos in
          I.fold !_idx_sup_from
            (fun acc _ with_pos ->
              let active = with_pos.C.WithPos.clause in
              let s_pos = with_pos.C.WithPos.pos in
              match Lits.View.get_eqn (C.lits active) s_pos with
                | Some (s, t, true) -> (
                    if (T.Seq.vars s |> Iter.append (T.Seq.vars t)
                       |> Iter.exists (fun v -> Type.is_tType (HVar.ty v))) then (
                        acc
                    )
                    else (
                      let scope_passive, scope_active = 0, 1 in
                      let hd_up, args_up = T.as_app u_p in
                      let arg_types = List.map T.ty args_up in
                      let n = List.length args_up in
                      let var_up = T.as_var_exn hd_up in
                      let var_w = HVar.fresh ~ty:(Type.arrow arg_types (T.ty t)) () in
                      let var_z = HVar.fresh ~ty:(Type.arrow (List.append arg_types [(T.ty t)]) (T.ty u_p)) () in
                      let db_args = List.mapi (fun i ty -> T.bvar ~ty (n-1-i)) arg_types in
                      let term_w,term_z = T.var var_w, T.var var_z in
                      let w_db = T.app term_w db_args in
                      let z_db = T.app term_z (List.append db_args [w_db]) in
                      let y_subst_val = T.fun_l arg_types z_db in
                      assert (T.DB.is_closed y_subst_val);
                      let subst_y = US.FO.bind (US.empty) (var_up, scope_passive) (y_subst_val, scope_passive) in
                      let w_args = T.app term_w args_up in
                      let w_args = Subst.FO.apply Subst.Renaming.none (US.subst subst_y) (w_args,scope_passive) in
                      let z_args = T.app term_z (List.append args_up [t]) in
                      let res = Env.flex_get k_unif_alg (w_args,scope_passive) (s,scope_active) |> OSeq.map (
                        fun osubst ->
                          osubst |> CCOpt.flat_map (
                            fun subst ->
                              let subst = US.merge subst subst_y in
                              let info = SupInfo.({
                                  s; t=z_args; active; active_pos=s_pos; scope_active;
                                  u_p=w_args; passive=clause; passive_lit; passive_pos; scope_passive; subst; 
                                  sup_kind=DupSup
                                }) in
                              do_superposition info
                      ))
                  in
                  let penalty = 
                    max (C.penalty clause) (C.penalty with_pos.C.WithPos.clause) 
                      + Env.flex_get k_fluidsup_penalty in
                  (* /!\ may differ from the actual penalty (by -2) *)
                  Iter.cons (penalty,res) acc))
              | _ -> acc)
            Iter.empty
        )
      |> Iter.to_rev_list
    in
    let stm_res = List.map (fun (p,s) -> Stm.make ~penalty:p s) new_clauses in
      StmQ.add_lst _stmq.q stm_res;
    Util.exit_prof prof_infer_fluidsup_passive;
    []


  (* ----------------------------------------------------------------------
   * Equality Resolution rule
   * ---------------------------------------------------------------------- *)

  let infer_equality_resolution_aux ~unify ~iterate_substs clause =
    Util.enter_prof prof_infer_equality_resolution;
    let eligible = C.Eligible.always in
    (* iterate on those literals *)
    let new_clauses =
      Lits.fold_eqn ~sign:false ~ord ~both:false ~eligible (C.lits clause)
      |> Iter.filter_map
        (fun (l, r, _, l_pos) ->
          let do_eq_res us =
            let pos = Lits.Pos.idx l_pos in
            if BV.get (C.eligible_res_no_subst clause) pos
            (* subst(lit) is maximal, we can do the inference *)
            then (
              Util.incr_stat stat_equality_resolution_call;
              let renaming = Subst.Renaming.create () in
              let subst = US.subst us in
              let rule = Proof.Rule.mk "eq_res" in
              let new_lits = CCArray.except_idx (C.lits clause) pos in
              let new_lits = Lit.apply_subst_list renaming subst (new_lits,0) in
              let c_guard = Literal.of_unif_subst renaming us in
              let subst_is_ho = 
                  Subst.codomain subst
                  |> Iter.exists (fun (t,_) -> 
<<<<<<< HEAD
                      Iter.exists (fun t -> T.is_fun t || T.is_comb t) 
                        (T.Seq.subterms (T.of_term_unsafe t))) in
              let tags = (if subst_is_ho then [Proof.Tag.T_ho] else []) @ Unif_subst.tags us in
              let trail = C.trail clause and penalty = C.penalty clause in
=======
                      Iter.exists T.is_fun (T.Seq.subterms (T.of_term_unsafe t))) in
                let tags = (if subst_has_lams then [Proof.Tag.T_ho] else []) @ Unif_subst.tags us in
              let trail = C.trail clause in
              let penalty = if C.penalty clause = 1 then 1 else C.penalty clause + 1 in
>>>>>>> b362e2d8
              let proof = Proof.Step.inference ~rule ~tags
                  [C.proof_parent_subst renaming (clause,0) subst] in
              let new_clause = C.create ~trail ~penalty (c_guard@new_lits) proof in
              Util.debugf ~section 1 "@[<hv2>equality resolution on@ @[%a@]@ yields @[%a@],\n subst @[%a@]@]"
                (fun k->k C.pp clause C.pp new_clause US.pp us);
              Some new_clause
            ) else None
          in
          let substs = unify (l, 0) (r, 0) in
          iterate_substs substs do_eq_res
        )
      |> Iter.to_rev_list
    in
    Util.exit_prof prof_infer_equality_resolution;
    new_clauses

  let infer_equality_resolution c =
    infer_equality_resolution_aux
      ~unify:(fun l r -> 
        let ext_dec = eligible_for_ext_dec ~p_depth:(C.proof_depth c) in
        try Some (Unif.FO.unify_full ~ext_dec l r) 
        with Unif.Fail -> None)
      ~iterate_substs:(fun substs do_eq_res -> CCOpt.flat_map do_eq_res substs) c

  let infer_equality_resolution_complete_ho clause =
    let inf_res = infer_equality_resolution_aux
        ~unify:(Env.flex_get k_unif_alg)
        ~iterate_substs:(fun substs do_eq_res -> Some (OSeq.map (CCOpt.flat_map do_eq_res) substs))
        clause
    in
    let penalty = C.penalty clause in
    let stm_res = List.map (Stm.make ~penalty:penalty) inf_res in
    StmQ.add_lst _stmq.q stm_res; []

  let infer_equality_resolution_pragmatic_ho max_unifs clause =
    let inf_res = infer_equality_resolution_aux
        ~unify:(Env.flex_get k_unif_alg)
        ~iterate_substs:(fun substs do_eq_res ->
           (* Some (OSeq.map (CCOpt.flat_map do_eq_res) substs) *)
           let all_substs = OSeq.to_list @@ OSeq.take max_unifs @@ OSeq.filter_map CCFun.id substs   in
           let res = List.map (fun subst -> do_eq_res subst) all_substs in
           Some res)
        clause
    in
    inf_res |> CCList.flatten |> List.filter CCOpt.is_some  |> List.map CCOpt.get_exn

  (* ----------------------------------------------------------------------
   * Equality Factoring rule
   * ---------------------------------------------------------------------- *)

  module EqFactInfo = struct
    type t = {
      clause : C.t;
      active_idx : int;
      s : T.t;
      t : T.t;
      u : T.t;
      v : T.t;
      subst : US.t;
      scope : int;
    }
  end

  (* do the inference between given positions, if ordering conditions are respected *)
  let do_eq_factoring info =
    let open EqFactInfo in
    let s = info.s and t = info.t and v = info.v in
    let us = info.subst in
    (* check whether subst(lit) is maximal, and not (subst(s) < subst(t)) *)
    let renaming = S.Renaming.create () in
    let subst = US.subst us in

    if O.compare ord (S.FO.apply renaming subst (s, info.scope))
        (S.FO.apply renaming subst (t, info.scope)) <> Comp.Lt
       &&
       C.is_eligible_param (info.clause,info.scope) subst ~idx:info.active_idx
    then (
      let subst_is_ho = 
        Subst.codomain subst
        |> Iter.exists (fun (t,_) -> 
            Iter.exists (fun t -> T.is_fun t || T.is_comb t) 
              (T.Seq.subterms (T.of_term_unsafe t))) in
      let tags = (if subst_is_ho then [Proof.Tag.T_ho] else []) @ Unif_subst.tags us in
      Util.incr_stat stat_equality_factoring_call;
      let proof =
        Proof.Step.inference
          ~rule:(Proof.Rule.mk"eq_fact") ~tags
          [C.proof_parent_subst renaming (info.clause,0) subst]
      (* new_lits: literals of the new clause. remove active literal
         and replace it by a t!=v one, and apply subst *)
      and new_lits = CCArray.except_idx (C.lits info.clause) info.active_idx in
      let new_lits = Lit.apply_subst_list renaming subst (new_lits,info.scope) in
      let c_guard = Literal.of_unif_subst renaming us in
      let lit' = Lit.mk_neq
          (S.FO.apply renaming subst (t, info.scope))
          (S.FO.apply renaming subst (v, info.scope))
      in
      let new_lits = lit' :: c_guard @ new_lits in
      let penalty = if C.penalty info.clause = 1 then 1 else C.penalty info.clause + 1 in
      let new_clause =
        C.create ~trail:(C.trail info.clause) ~penalty new_lits proof
      in
      Util.debugf ~section 3 "@[<hv2>equality factoring on@ @[%a@]@ yields @[%a@]@]"
        (fun k->k C.pp info.clause C.pp new_clause);
      
      Some new_clause
    ) else
      None

  let ext_eqfact_decompose_aux cl =
    let try_ext_eq_fact (s,t) (u,v) idx =
    let (s_hd, s_args), (u_hd, u_args) = CCPair.map_same T.as_app (s,u) in
    if not (T.equal s_hd u_hd) && Type.equal (T.ty s) (T.ty u) && 
      List.length s_args = List.length u_args &&
      List.for_all (fun (s, t) -> Term.equal s t) (CCList.combine s_args u_args) then (
      let new_lits = 
       Lit.mk_neq s_hd u_hd
       :: Lit.mk_neq t v
       :: CCArray.except_idx (C.lits cl) idx in
      let proof =
          Proof.Step.inference [C.proof_parent cl] 
            ~rule:(Proof.Rule.mk "ext_eqfact_decompose") in
      let new_c = C.create ~trail:(C.trail cl) ~penalty:(C.penalty cl) new_lits proof in
      [new_c]
    ) else [] in

    let aux_eq_rest (s,t) i lits = 
      List.mapi (fun j lit -> 
        if i < j then (
          match lit with 
          | Lit.Equation(u,v,true) ->
            try_ext_eq_fact (s,t) (u,v) i
            @
            try_ext_eq_fact (s,t) (v,u) i 
          | _ -> []
        ) else []) lits
      |> CCList.flatten in

    let lits = CCArray.to_list (C.lits cl) in
    List.mapi (fun i lit -> match lit with
      | Lit.Equation (s,t,true) ->
        aux_eq_rest (s,t) i lits
      | _ -> []) lits
    |> CCList.flatten

  let pred_var_instantiation c trigger_set =
    let p_vars = pred_vars c in
    let substs = CCList.flat_map (fun v ->
      let res = ref [] in (* no really efficient way without turning set to list *) 
      Term.Set.iter (fun t ->
        let var_ty = HVar.ty v and t_ty = Term.ty t in
        if Type.is_ground var_ty && Type.is_ground t_ty && Type.equal var_ty t_ty then (
          let subst = Subst.FO.bind' Subst.empty (v,0) (t,1) in
          res := subst :: !res;
        )) trigger_set;
      !res
    ) p_vars in
    Iter.of_list substs
    |> Iter.map (fun sub ->
      let renaming = Subst.Renaming.create() in
      let new_lits = Lits.apply_subst renaming sub (C.lits c, 0) in
      let trail = C.trail c in 
      let penalty = C.penalty c in
      let rule = Proof.Rule.mk "instantiate_w_trigger" in
      let tags = [Proof.Tag.T_ho] in
      let proof = Proof.Step.inference ~tags ~rule [C.proof_parent_subst renaming (c, 0) sub] in
      let new_clause = C.create ~trail ~penalty (CCArray.to_list new_lits) proof in
      (* CCFormat.printf "[BOOL_INST: %a, %a => %a].\n" C.pp c Subst.pp sub C.pp new_clause; *)
      assert (C.Seq.terms c |> Iter.for_all T.DB.is_closed);
      assert (C.Seq.terms new_clause |> Iter.for_all T.DB.is_closed);
      new_clause)
    |> Iter.to_list
  
  let instantiate_with_triggers c =
    if C.proof_depth c < Env.flex_get k_trigger_bool_inst then ( 
      pred_var_instantiation c !_trigger_bools)
    else []
  
  let trigger_insantiation c =
    if C.proof_depth c < Env.flex_get k_trigger_bool_inst then (
      let triggers = Term.Set.of_seq @@ get_triggers c in
      let res = ref [] in
      C.ClauseSet.iter (fun old_c -> 
        res := pred_var_instantiation old_c triggers @ !res
      ) !_cls_w_pred_vars;
      !res)
    else []

  let ext_eqfact_decompose given =
    if Proof.Step.inferences_performed (C.proof_step given)
        < Env.flex_get k_max_lits_ext_dec then  
      Util.with_prof prof_ext_dec ext_eqfact_decompose_aux given
    else []

  let infer_equality_factoring_aux ~unify ~iterate_substs clause =
    Util.enter_prof prof_infer_equality_factoring;
    let eligible = C.Eligible.(filter Lit.is_pos) in
    (* find root terms that are unifiable with s and are not in the
       literal at s_pos. Calls [k] with a position and substitution *)
    let find_unifiable_lits ~var_pred_status idx s _s_pos k =
      let is_pred_var, pred_var_sign = var_pred_status in
      Array.iteri
        (fun i lit ->
           match lit with
             | _ when i = idx -> () (* same index *)
             | Lit.Equation (u, v, true) ->
               (* positive equation *)
               if T.equal v T.false_ && not is_pred_var then ()
               else (
                  if is_pred_var && T.is_true_or_false v then (
                    assert(T.is_true_or_false pred_var_sign);
                    if T.equal v pred_var_sign then (
                      k (u, v, unify (s,0) (u,0))
                    ) else (
                      let u = T.Form.not_ u in
                      k (u, pred_var_sign, unify (s,0) (u,0))
                    )
                  ) else (
                    k (u, v, unify (s,0) (u,0));
                    k (v, u, unify (s,0) (v,0))
                  );
               )
             | _ -> () (* ignore other literals *)
        ) (C.lits clause)
    in
    (* try to do inferences with each positive literal *)
    let new_clauses =
      Lits.fold_eqn ~sign:true ~ord ~both:true ~eligible (C.lits clause)
      |> Iter.flat_map
        (fun (s, t, _, s_pos) -> (* try with s=t *)
           let active_idx = Lits.Pos.idx s_pos in
           let is_var_pred = 
            T.is_var (T.head_term s) && Type.is_prop (T.ty s) && T.is_true_or_false t in
           if not @@ Env.flex_get k_sup_true_false && T.is_true_or_false s 
           then Iter.empty (* disable factoring from false*)
           else if T.equal t T.false_ && not is_var_pred then Iter.empty 
           else (
             let var_pred_status = (is_var_pred, t) in
             find_unifiable_lits ~var_pred_status active_idx s s_pos)
             |> Iter.filter_map
               (fun (u,v,substs) ->
                  iterate_substs substs
                    (fun subst ->
                       let info = EqFactInfo.({
                           clause; s; t; u; v; active_idx; subst; scope=0;
                         }) in
                      do_eq_factoring info)))
      |> Iter.to_rev_list
    in
    Util.exit_prof prof_infer_equality_factoring;
    new_clauses

  let infer_equality_factoring c =
    infer_equality_factoring_aux
      ~unify:(fun s t ->
        let ext_dec = eligible_for_ext_dec ~p_depth:0 in
        try Some (Unif.FO.unify_full ~ext_dec s t) 
        with Unif.Fail -> 
      None)
      ~iterate_substs:(fun subst do_eq_fact -> CCOpt.flat_map do_eq_fact subst) c

  let infer_equality_factoring_complete_ho clause =
    let inf_res = infer_equality_factoring_aux
        ~unify:(Env.flex_get k_unif_alg)
        ~iterate_substs:(fun substs do_eq_fact -> Some (OSeq.map (CCOpt.flat_map do_eq_fact) substs))
        clause
    in
    let penalty = C.penalty clause in
    let stm_res = List.map (Stm.make ~penalty:penalty) inf_res in
    StmQ.add_lst _stmq.q stm_res; []

   let infer_equality_factoring_pragmatic_ho max_unifs clause =
    let inf_res = infer_equality_factoring_aux
        ~unify:(Env.flex_get k_unif_alg)
        ~iterate_substs:(fun substs do_eq_fact ->
           (* Some (OSeq.map (CCOpt.flat_map do_eq_fact) substs) *)
           let all_substs = OSeq.to_list @@ OSeq.take max_unifs @@ OSeq.filter_map CCFun.id substs in
           let res = List.map (fun subst -> do_eq_fact subst) all_substs in
           Some res)
        clause
    in
    inf_res |> CCList.flatten |> List.filter CCOpt.is_some  |> List.map CCOpt.get_exn

  (* ----------------------------------------------------------------------
   * extraction of a clause from the stream queue (HO feature)
   * ---------------------------------------------------------------------- *)

  let extract_from_stream_queue ~full () =
    let cl =
      if full then
        [StmQ.take_first_anyway _stmq.q]
      else
        StmQ.take_stm_nb _stmq.q
    in
    let opt_res = CCOpt.sequence_l (List.filter CCOpt.is_some cl)
    in
    match opt_res with
      | None -> []
      | Some l ->  l

  let extract_from_stream_queue_fix_stm ~full () =
    let cl =
      if full then
        [StmQ.take_first_anyway _stmq.q]
      else
        StmQ.take_stm_nb_fix_stm _stmq.q
    in
    let opt_res = CCOpt.sequence_l (List.filter CCOpt.is_some cl)
    in
    match opt_res with
      | None -> []
      | Some l -> l


  (* ----------------------------------------------------------------------
   * simplifications
   * ---------------------------------------------------------------------- *)

  (* TODO: put forward pointers in simpl_set, to make some rewriting steps
      faster? (invalidate when updated, also allows to reclaim memory) *)

  (* TODO: use a record with
     - head
     - args
     - subst
     so as not to rebuild intermediate terms, and also to avoid mixing
     the head normal form and the substitution for (evaluated) arguments.

     Might even convert rules into De Bruijn, because:
       - special restriction (vars rhs ⊆ vars lhs)
       - indexing on first symbol might be sufficient if matching is fast
       - must rewrite matching to work on the record anyway
  *)

  let lazy_false = Lazy.from_val false

  type demod_state = {
    mutable demod_clauses: (C.t * Subst.t * Scoped.scope) list; (* rules used *)
    mutable demod_sc: Scoped.scope; (* current scope *)
  }

  (** Compute normal form of term w.r.t active set. Clauses used to
      rewrite are added to the clauses hashset.
      restrict is an option for restricting demodulation in positive maximal terms *)
  let demod_nf ?(restrict=lazy_false) (st:demod_state) c t : T.t =
    (* compute normal form of subterm. If restrict is true, substitutions that
       are variable renamings are forbidden (since we are at root of a max term) *)
    let rec reduce_at_root ~restrict t k =
      (* find equations l=r that match subterm *)
      let cur_sc = st.demod_sc in
      assert (cur_sc > 0);
      let step =
        UnitIdx.retrieve ~sign:true (!_idx_simpl, cur_sc) (t, 0)
        |> Iter.find_map
          (fun (l, r, (_,_,sign,unit_clause), subst) ->
             let rename = Subst.Renaming.create () in
             (* r is the term subterm is going to be rewritten into *)
             assert (C.is_unit_clause unit_clause);
             if sign &&
                not (C.equal unit_clause c) &&
                (not (Lazy.force restrict) || not (S.is_renaming subst)) &&
                C.trail_subsumes unit_clause c &&
                (O.compare ord
                   (S.FO.apply rename subst (l,cur_sc))
                   (S.FO.apply rename subst (r,cur_sc)) = Comp.Gt)
                (* subst(l) > subst(r) and restriction does not apply, we can rewrite *)
             then (
               Util.debugf ~section 3
                 "@[<hv2>demod:@ @[<hv>t=%a[%d],@ l=%a[%d],@ r=%a[%d]@],@ subst=@[%a@]@]"
                 (fun k->k T.pp t 0 T.pp l cur_sc T.pp r cur_sc S.pp subst);

               let t' = Lambda.eta_reduce @@ Lambda.snf t in
               let l' = Lambda.eta_reduce @@ Lambda.snf @@  Subst.FO.apply Subst.Renaming.none subst (l,cur_sc) in               
               (* sanity checks *)
               assert (Type.equal (T.ty l) (T.ty r));
               assert (T.equal l' t');
               st.demod_clauses <-
                 (unit_clause,subst,cur_sc) :: st.demod_clauses;
               st.demod_sc <- 1 + st.demod_sc; (* allocate new scope *)
               Util.incr_stat stat_demodulate_step;
               Some (r, subst, cur_sc)
             ) else None)
      in
      begin match step with
        | None -> k t (* not found any match, normal form found *)
        | Some (rhs,subst,cur_sc) ->
          (* reduce [rhs] in current scope [cur_sc] *)
          assert (cur_sc < st.demod_sc);
          let rhs = Subst.FO.apply Subst.Renaming.none subst (rhs,cur_sc) in
          Util.debugf ~section 3
            "@[<2>demod:@ rewrite `@[%a@]`@ into `@[%a@]`@ using %a[%d]@]"
            (fun k->k T.pp t T.pp rhs Subst.pp subst cur_sc);
          (* NOTE: we retraverse the term several times, but this is simpler *)
          normal_form ~restrict rhs k (* done one rewriting step, continue *)
      end
    (* rewrite innermost-leftmost of [subst(t,scope)]. The initial scope is
       0, but then we normal_form terms in which variables are really the variables
       of the RHS of a previously applied rule (in context !sc); all those
       variables are bound to terms in context 0 *)
    and normal_form ~restrict t k =
      match T.view t with
        | T.Const _ -> reduce_at_root ~restrict t k
        | T.App (hd, l) ->
          (* rewrite subterms in call by value. *)
          let rewrite_args = Env.flex_get k_demod_in_var_args || not (T.is_var hd) in
          if rewrite_args
          then
            normal_form_l l
              (fun l' ->
                let t' =
                  if T.same_l l l'
                  then t
                  else T.app hd l'
                in
                (* rewrite term at root *)
                reduce_at_root ~restrict t' k)
          else reduce_at_root ~restrict t k
        | T.Fun (ty_arg, body) ->
          (* reduce under lambdas *)
          if Env.flex_get k_lambda_demod
          then
            normal_form ~restrict:lazy_false body
              (fun body' ->
                let u = if T.equal body body' then t else T.fun_ ty_arg body' in
                reduce_at_root ~restrict u k)
          else reduce_at_root ~restrict t k (* TODO: DemodExt *)
        | T.Var _ | T.DB _ -> k t
        | T.AppBuiltin (b, l) ->
          normal_form_l l
            (fun l' ->
               let u =
                 if T.same_l l l' then t else T.app_builtin ~ty:(T.ty t) b l'
               in
               reduce_at_root ~restrict u k)
    and normal_form_l l k = match l with
      | [] -> k []
      | t :: tail ->
        normal_form ~restrict:lazy_false t
          (fun t' ->
             normal_form_l tail
               (fun l' -> k (t' :: l')))
    in
    normal_form ~restrict t (fun t->t)

  let[@inline] eq_c_subst (c1,s1,sc1)(c2,s2,sc2) =
    C.equal c1 c2 && sc1=sc2 && Subst.equal s1 s2

  (* Demodulate the clause, with restrictions on which terms to rewrite *)
  let demodulate_ c =
    Util.incr_stat stat_demodulate_call;
    (* state for storing proofs and scope *)
    let st = {
      demod_clauses=[];
      demod_sc=1;
    } in
    (* literals that are eligible for paramodulation. *)
    let eligible_param = lazy (C.eligible_param (c,0) S.empty) in
    (* demodulate literals *)
    let demod_lit i lit =
      (* strictly maximal terms might be blocked *)
      let strictly_max = lazy (
        begin match lit with
          | Lit.Equation (t1,t2,true) -> 
              begin match O.compare ord t1 t2 with
                | Comp.Gt -> [t1] | Comp.Lt -> [t2] | _ -> []
              end 
          | _ -> []
        end
      ) in
      (* shall we restrict a subterm? only for max terms in positive
          equations that are eligible for paramodulation.

         NOTE: E's paper mentions that restrictions should occur for
         literals eligible for {b resolution}, not paramodulation, but
         it seems it might be a typo
      *)
      let restrict_term t = lazy (
        Lit.is_pos lit &&
        BV.get (Lazy.force eligible_param) i &&
        (* restrict max terms in positive literals eligible for resolution *)
        CCList.mem ~eq:T.equal t (Lazy.force strictly_max)
      ) in
      Lit.map
        (fun t -> demod_nf ~restrict:(restrict_term t) st c t)
        lit
    in
    (* demodulate every literal *)
    let lits = Array.mapi demod_lit (C.lits c) in
    if CCList.is_empty st.demod_clauses then (
      (* no rewriting performed *)
      SimplM.return_same c
    ) else (
      assert (not (Lits.equal_com lits (C.lits c)));
      (* construct new clause *)
      st.demod_clauses <- CCList.uniq ~eq:eq_c_subst st.demod_clauses;
      let proof =
        Proof.Step.simp
          ~rule:(Proof.Rule.mk "demod")
          (C.proof_parent c ::
             List.rev_map
               (fun (c,subst,sc) ->
                  C.proof_parent_subst Subst.Renaming.none (c,sc) subst)
               st.demod_clauses) in
      let trail = C.trail c in (* we know that demodulating rules have smaller trail *)
      let new_c = C.create_a ~trail ~penalty:(C.penalty c) lits proof in
      Util.debugf ~section 3 "@[<hv2>demodulate@ @[%a@]@ into @[%a@]@ using {@[<hv>%a@]}@]"
        (fun k->
           let pp_c_s out (c,s,sc) =
             Format.fprintf out "(@[%a@ :subst %a[%d]@])" C.pp c Subst.pp s sc in
           k C.pp c C.pp new_c (Util.pp_list pp_c_s) st.demod_clauses);
      (* Assertion against variable clashes *)
      (* Not sure if this assertion is in place -- maybe Zip renames the vars afterwards
         TODO: INVESTIGATE!!!
       *)
      (* Lits.vars (C.lits new_c) 
        |> CCList.map (fun v -> (HVar.id v))
        |> (fun vars -> assert (CCList.length (CCList.uniq ~eq:CCInt.equal vars) == CCList.length vars)); *)
      (* return simplified clause *)
      assert(C.lits new_c |> Literals.vars_distinct);
      SimplM.return_new new_c
    )

  let demodulate c = 
    assert (Term.VarSet.for_all (fun v -> HVar.id v >= 0) (Literals.vars (C.lits c) |> Term.VarSet.of_list));
    Util.with_prof prof_demodulate demodulate_ c

  let canonize_variables c =
    let all_vars = Literals.vars (C.lits c) 
                   |> (fun v -> InnerTerm.VarSet.of_list (v:>InnerTerm.t HVar.t list)) in
    let neg_vars_renaming = Subst.FO.canonize_neg_vars ~var_set:all_vars in 
    if Subst.is_empty neg_vars_renaming then SimplM.return_same c
    else (
      let new_lits = Literals.apply_subst Subst.Renaming.none neg_vars_renaming (C.lits c, 0)
                    |> CCArray.to_list in
      let proof = Proof.Step.inference [C.proof_parent c] ~rule:(Proof.Rule.mk "cannonize vars") in
      let new_c = C.create ~trail:(C.trail c) ~penalty:(C.penalty c) new_lits proof in
      SimplM.return_new new_c)

  let do_ext_dec from_c from_p from_t into_c into_p into_t = 
    let sc_f, sc_i = 0, 1 in
    let renaming = Subst.Renaming.create () in
    let (hd_f, args_f), (hd_i,args_i) = Term.as_app from_t, Term.as_app into_t in
    if Type.equal (Term.ty from_t) (Term.ty into_t) && List.length args_f = List.length args_i  &&
       not (C.id from_c = C.id into_c && Position.equal from_p into_p) then (
      (* Renaming variables apart *)
      let args_f = List.map (fun t -> Subst.FO.apply renaming Subst.empty (t,sc_f)) args_f in
      let args_i = List.map (fun t -> Subst.FO.apply renaming Subst.empty (t,sc_i)) args_i in
      let combined = CCList.combine args_f args_i in
      if T.equal hd_f hd_i && T.is_const hd_f 
         && List.for_all (fun (s,t) -> Type.equal (T.ty s) (T.ty t)) combined then (
        if List.exists (fun (s,t) ->
            (* otherwise they would be unifyible *)
            not (T.is_var (T.head_term s)) && not (T.is_var (T.head_term t))) combined then (
          let lits_f = Lits.apply_subst renaming Subst.empty (C.lits from_c, sc_f) in
          let lits_i = Lits.apply_subst renaming Subst.empty (C.lits into_c, sc_i) in

          let new_neq_lits = 
            List.map (fun (arg_f, arg_i) -> Lit.mk_neq arg_f arg_i) combined  in

          let (i, pos_f) = Lits.Pos.cut from_p in
          let from_s = Lits.Pos.at lits_f (Position.arg i (Position.opp pos_f)) in
          Lits.Pos.replace lits_i ~at:into_p ~by:from_s;
          let new_lits = new_neq_lits @ CCArray.except_idx lits_f i  @ CCArray.to_list lits_i in
          let trail = C.trail_l [from_c; into_c] in
          let penalty = max (C.penalty from_c) (C.penalty into_c) in
          let tags = [Proof.Tag.T_ho] in
          let proof =
              Proof.Step.inference
                  [C.proof_parent_subst renaming (from_c, sc_f) Subst.empty;
                  C.proof_parent_subst renaming  (into_c, sc_i) Subst.empty] 
                ~rule:(Proof.Rule.mk "ext_decompose") ~tags in
          let new_c = C.create ~trail ~penalty new_lits proof in
          Some new_c
        ) else None
      ) else None
    ) else None
    
    

  (* Given a "from"-clause C \/ f t1 ... tn = s  and 
     "into"-clause D \/ f u1 .. un (~)= v, where some of the t_i 
     (and consequently u_i) are of functional type, construct
     a clause C \/ D \/ t1 ~= u1 \/ ... tn ~= un \/ s (~)= v.
     
     Intuitively, we are waiting for efficient extensionality rules
     to kick in and fix the problem of not being able to paramodulate
     with this equation.
     
     Currently with no restrictions or indexing. After initial evaluation,
     will find ways to restrict it somehow. *)
  let retrieve_from_extdec_idx idx id = 
    let cl_map = ID.Map.find_opt id idx in
    match cl_map with
    | None -> Iter.empty
    | Some cl_map -> 
        C.Tbl.to_seq cl_map 
        |> Iter.flat_map (fun (c, l) -> 
              Iter.of_list l
              |> Iter.map (fun (t,p) -> (c,t,p)))

  let ext_decompose_act given =
    if C.length given <= Env.flex_get k_max_lits_ext_dec then (
      let eligible = 
        if Env.flex_get k_ext_dec_lits = `OnlyMax then C.Eligible.param given else C.Eligible.always in
      Lits.fold_eqn ~ord ~both:true ~sign:true ~eligible (C.lits given)
      |> Iter.flat_map (fun (l,_,sign,pos) ->
          let hd,args = T.as_app l in
          if T.is_const hd && T.has_ho_subterm l then (
            let inf_partners = retrieve_from_extdec_idx !_ext_dec_into_idx (T.as_const_exn hd) in
            Iter.map (fun (into_c,into_t, into_p) -> 
              do_ext_dec given pos l into_c into_p into_t) inf_partners) 
          else Iter.empty)
      |> Iter.filter_map CCFun.id
      |> Iter.to_list)
    else []

  let ext_decompose_pas given =
    if C.length given <= Env.flex_get k_max_lits_ext_dec then ( 
      let which, eligible =
        if Env.flex_get k_ext_dec_lits = `OnlyMax then `Max, C.Eligible.res given 
        else `All, C.Eligible.always in
      Lits.fold_terms ~vars:false ~var_args:false ~fun_bodies:false ~ty_args:false 
        ~ord ~which ~subterms:true ~eligible (C.lits given)
      |> Iter.flat_map (fun (t,p) ->
          let hd, args = T.as_app t in
          if T.is_const hd && T.has_ho_subterm t  then (
              let inf_partners = retrieve_from_extdec_idx !_ext_dec_from_idx (T.as_const_exn hd) in
              Iter.map (fun (from_c,from_t, from_p) -> 
                do_ext_dec from_c from_p from_t given p t) inf_partners) 
           else Iter.empty))
      |> Iter.filter_map CCFun.id
      |> Iter.to_list
    else []

  let ext_eqres_decompose_aux c =
    let eligible = C.Eligible.neg in
    if C.proof_depth c < Env.flex_get k_max_lits_ext_dec then (
      let res = 
        Literals.fold_eqn (C.lits c) ~eligible ~ord ~both:false ~sign:false
        |> Iter.to_list
        |> CCList.filter_map (fun (lhs,rhs,sign,pos) ->
            assert(sign = false);
            let (l_hd, l_args), (r_hd, r_args) = CCPair.map_same T.as_app (lhs,rhs) in
            if not (T.equal l_hd r_hd) && List.length l_args = List.length r_args &&
              List.for_all (fun (s, t) -> Type.equal (Term.ty s) (Term.ty t)) (CCList.combine l_args r_args) &&
              (List.for_all (fun (s, t) -> Term.equal s t) (CCList.combine l_args r_args)) then (
              let new_neq_lits = 
                  ((l_hd,r_hd) :: CCList.combine l_args r_args) 
                  |> CCList.filter_map (fun (arg_f, arg_i) -> 
                      if not (T.equal arg_f arg_i) then Some (Lit.mk_neq arg_f arg_i)
                      else None) in
              let i, _ = Literals.Pos.cut pos in
              let new_lits = new_neq_lits @ CCArray.except_idx (C.lits c) i in
              let proof =
                  Proof.Step.inference [C.proof_parent c] 
                    ~rule:(Proof.Rule.mk "ext_eqres_decompose") in
              let new_c = C.create ~trail:(C.trail c) ~penalty:(C.penalty c) new_lits proof in
              Some new_c) 
            else None) in
        Util.incr_stat stat_ext_dec;
        res
    ) else []

  let ext_eqres_decompose given = 
    Util.with_prof prof_ext_dec ext_eqres_decompose_aux given
 
  (** Find clauses that [given] may demodulate, add them to set *)
  let backward_demodulate set given =
    Util.enter_prof prof_back_demodulate;
    let renaming = Subst.Renaming.create () in
    (* find clauses that might be rewritten by l -> r *)
    let recurse ~oriented set l r =
      I.retrieve_specializations (!_idx_back_demod,1) (l,0)
      |> Iter.fold
        (fun set (_t',with_pos,subst) ->
           let c = with_pos.C.WithPos.clause in
           (* subst(l) matches t' and is > subst(r), very likely to rewrite! *)
           if ((oriented ||
                O.compare ord
                  (S.FO.apply renaming subst (l,0))
                  (S.FO.apply renaming subst (r,0)) = Comp.Gt
           ) && C.trail_subsumes c given
           )
           then  (* add the clause to the set, it may be rewritten by l -> r *)
             C.ClauseSet.add c set
           else set)
        set
    in
    let set' = match C.lits given with
      | [|Lit.Equation (l,r,true) |] ->
        begin match Ordering.compare ord l r with
          | Comp.Gt -> recurse ~oriented:true set l r
          | Comp.Lt -> recurse ~oriented:true set r l
          | _ ->
            let set' = recurse ~oriented:false set l r in
            recurse ~oriented:false set' r l
            (* both sides can rewrite, but we need to check ordering *)
        end
      | _ -> set
    in
    Util.exit_prof prof_back_demodulate;
    set'

  let is_tautology c =
    let is_tauto = Lits.is_trivial (C.lits c) || Trail.is_trivial (C.trail c) in
    if is_tauto then Util.debugf ~section 3 "@[@[%a@]@ is a tautology@]" (fun k->k C.pp c);
    is_tauto

  (* semantic tautology deletion, using a congruence closure algorithm
     to see if negative literals imply some positive literal *)
  let is_semantic_tautology_real (c:C.t) : bool =
    (* create the congruence closure of all negative equations of [c] *)
    let cc = Congruence.FO.create ~size:8 () in
    let cc =
      Array.fold_left
        (fun cc lit -> match lit with
           | Lit.Equation (l, r, false) ->
             Congruence.FO.mk_eq cc l r
          (* registering equations of the form ~ P as negative equations P = true *)
           | Lit.Equation (p, t, true) when T.equal t T.false_ ->
             Congruence.FO.mk_eq cc p T.true_
           | _ -> cc)
        cc (C.lits c)
    in
    let res = CCArray.exists
        (function
          (* making sure we do not catch equations of the form P = false
            that are interpreted as negative equations P = true *)
          | Lit.Equation (l, r, true) when not (T.equal r T.false_) ->
            (* if l=r is implied by the congruence, then the clause is redundant *)
            Congruence.FO.is_eq cc l r
          | _ -> false)
        (C.lits c)
    in
    if res then (
      Util.incr_stat stat_semantic_tautology;
      Util.debugf ~section 2 "@[@[%a@]@ is a semantic tautology@]" (fun k->k C.pp c);
    );
    res

  let is_semantic_tautology_ c =
    if Array.length (C.lits c) >= 2 &&
       CCArray.exists Lit.is_neg (C.lits c) &&
       CCArray.exists Lit.is_pos (C.lits c)
    then is_semantic_tautology_real c
    else false

  let is_semantic_tautology c =
    Util.with_prof prof_semantic_tautology is_semantic_tautology_ c

  let var_in_subst_ us v sc =
    S.mem (US.subst us) ((v:T.var:>InnerTerm.t HVar.t),sc)

  let basic_simplify c =
    if C.get_flag flag_simplified c
    then SimplM.return_same c
    else (
      Util.enter_prof prof_basic_simplify;
      Util.incr_stat stat_basic_simplify_calls;
      let lits = C.lits c in
      let has_changed = ref false in
      let tags = ref [] in
      (* bv: literals to keep *)
      let bv = BV.create ~size:(Array.length lits) true in
      (* eliminate absurd lits *)
      Array.iteri
        (fun i lit ->
           if Lit.is_absurd lit then (
             has_changed := true;
             tags := Lit.is_absurd_tags lit @ !tags;
             BV.reset bv i
           ))
        lits;
      (* eliminate inequations x != t *)
      let us = ref US.empty in
      let try_unif i t1 sc1 t2 sc2 =
        try
          let subst' = Unif.FO.unify_full ~subst:!us (t1,sc1) (t2,sc2) in
          has_changed := true;
          BV.reset bv i;
          us := subst';
        with Unif.Fail -> ()
      in
      Array.iteri
        (fun i lit ->
           let can_destr_eq_var v =
             not (var_in_subst_ !us v 0) && not (Type.is_fun (HVar.ty v))
           in
           if BV.get bv i then match lit with
             | Lit.Equation (l, r, false) ->
               begin match T.view l, T.view r with
                 | T.Var v, _ when can_destr_eq_var v ->
                   (* eligible for destructive Equality Resolution, try to update
                       [subst]. Careful: in the case [X!=a | X!=b | C] we must
                       bind X only to [a] or [b], not unify [a] with [b].

                      NOTE: this also works for HO constraints for unshielded vars *)
                   try_unif i l 0 r 0
                 | _, T.Var v when can_destr_eq_var v ->
                   try_unif i r 0 l 0
                 | _ -> ()
               end
             | Lit.Equation (l, r, true) when Type.is_prop (T.ty l) ->
               begin match T.view l, T.view r with
                 | ( T.AppBuiltin (Builtin.True, []), T.Var x
                   | T.Var x, T.AppBuiltin (Builtin.True, []))
                   when not (var_in_subst_ !us x 0) ->
                   (* [C or x=true ---> C[x:=false]] *)
                   begin
                     try
                       let subst' = US.FO.bind !us (x,0) (T.false_,0) in
                       has_changed := true;
                       BV.reset bv i;
                       us := subst';
                     with Unif.Fail -> ()
                   end

                 | _ -> ()
               end
             | _ -> ())
        lits;
      let new_lits = BV.select bv lits in
      let new_lits =
        if US.is_empty !us then new_lits
        else (
          assert !has_changed;
          let subst = US.subst !us in
          let tgs = US.tags !us in
          tags := tgs @ !tags;
          let c_guard = Literal.of_unif_subst Subst.Renaming.none !us in
          c_guard @ Lit.apply_subst_list Subst.Renaming.none subst (new_lits,0)
        )
      in
      let new_lits = CCList.uniq ~eq:Lit.equal_com new_lits in
      if not !has_changed && List.length new_lits = Array.length lits then (
        Util.exit_prof prof_basic_simplify;
        C.set_flag flag_simplified c true;
        SimplM.return_same c  (* no simplification *)
      ) else (
        let parent =
          if Subst.is_empty (US.subst !us) then C.proof_parent c
          else C.proof_parent_subst Subst.Renaming.none (c,0) (US.subst !us)
        in
        let proof =
          Proof.Step.simp [parent]
            ~tags:!tags ~rule:(Proof.Rule.mk "simplify") in
        let new_lits = if List.exists Lit.is_trivial new_lits then [Lit.mk_tauto] else new_lits in
        let new_clause =
          C.create ~trail:(C.trail c) ~penalty:(C.penalty c) new_lits proof
        in
        Util.debugf ~section 3
          "@[<>@[%a@]@ @[<2>basic_simplifies into@ @[%a@]@]@ with @[%a@]@]"
          (fun k->k C.pp c C.pp new_clause US.pp !us);
        Util.incr_stat stat_basic_simplify;
        Util.exit_prof prof_basic_simplify;
        SimplM.return_new new_clause
      )
    )

  let handle_distinct_constants lit =
    match lit with
      | Lit.Equation (l, r, sign) when T.is_const l && T.is_const r ->
        let s1 = T.head_exn l and s2 = T.head_exn r in
        if ID.is_distinct_object s1 && ID.is_distinct_object s2
        then
          if sign = (ID.equal s1 s2)
          then Some (Lit.mk_tauto,[],[Proof.Tag.T_distinct])  (* "a" = "a", or "a" != "b" *)
          else Some (Lit.mk_absurd,[],[Proof.Tag.T_distinct]) (* "a" = "b" or "a" != "a" *)
        else None
      | _ -> None

  exception FoundMatch of T.t * C.t * S.t

  let positive_simplify_reflect c =
    Util.enter_prof prof_pos_simplify_reflect;
    (* iterate through literals and try to resolve negative ones *)
    let rec iterate_lits acc lits clauses = match lits with
      | [] -> List.rev acc, clauses
      | (Lit.Equation (s, t, false) as lit)::lits' ->
        begin match equatable_terms clauses s t with
          | None -> (* keep literal *)
            iterate_lits (lit::acc) lits' clauses
          | Some new_clauses -> (* drop literal, remember clauses *)
            iterate_lits acc lits' new_clauses
        end
      | lit::lits' -> iterate_lits (lit::acc) lits' clauses
    (* try to make the terms equal using some positive unit clauses
       from active_set *)
    and equatable_terms clauses t1 t2 =
      match T.Classic.view t1, T.Classic.view t2 with
        | _ when T.equal t1 t2 -> Some clauses  (* trivial *)
        | T.Classic.App (f, ss), T.Classic.App (g, ts)
          when ID.equal f g && List.length ss = List.length ts ->
          (* try to make the terms equal directly *)
          begin match equate_root clauses t1 t2 with
            | None -> (* otherwise try to make subterms pairwise equal *)
              let ok, clauses = List.fold_left2
                  (fun (ok, clauses) t1' t2' ->
                     if ok
                     then match equatable_terms clauses t1' t2' with
                       | None -> false, []
                       | Some clauses -> true, clauses
                     else false, [])
                  (true, clauses) ss ts
              in
              if ok then Some clauses else None
            | Some clauses -> Some clauses
          end
        | _ -> equate_root clauses t1 t2 (* try to solve it with a unit equality *)
    (* try to equate terms with a positive unit clause that match them *)
    and equate_root clauses t1 t2 =
      try
        UnitIdx.retrieve ~sign:true (!_idx_simpl,1)(t1,0)
        |> Iter.iter
          (fun (l,r,(_,_,_,c'),subst) ->
             assert (Unif.FO.equal ~subst (l,1)(t1,0));
             if Unif.FO.equal ~subst (r,1)(t2,0)
             && C.trail_subsumes c' c
             then begin
               (* t1!=t2 is refuted by l\sigma = r\sigma *)
               Util.debugf ~section 4
                 "@[<2>equate @[%a@]@ and @[%a@]@ using @[%a@]@]"
                 (fun k->k T.pp t1 T.pp t2 C.pp c');
               raise (FoundMatch (r, c', subst)) (* success *)
             end
          );
        None (* no match *)
      with FoundMatch (_r, c', subst) ->
        Some (C.proof_parent_subst Subst.Renaming.none (c',1) subst :: clauses)  (* success *)
    in
    (* fold over literals *)
    let lits, premises = iterate_lits [] (C.lits c |> Array.to_list) [] in
    if List.length lits = Array.length (C.lits c)
    then (
      (* no literal removed, keep c *)
      Util.exit_prof prof_pos_simplify_reflect;
      SimplM.return_same c
    ) else (
      let proof =
        Proof.Step.simp ~rule:(Proof.Rule.mk "simplify_reflect+")
          (C.proof_parent c::premises) in
      let trail = C.trail c and penalty = C.penalty c in
      let new_c = C.create ~trail ~penalty lits proof in
      Util.debugf ~section 3 "@[@[%a@]@ pos_simplify_reflect into @[%a@]@]"
        (fun k->k C.pp c C.pp new_c);
      Util.exit_prof prof_pos_simplify_reflect;
      SimplM.return_new new_c
    )

  let negative_simplify_reflect c =
    Util.enter_prof prof_neg_simplify_reflect;
    (* iterate through literals and try to resolve positive ones *)
    let rec iterate_lits acc lits clauses = match lits with
      | [] -> List.rev acc, clauses
      | (Lit.Equation (s, t, true) as lit)::lits' ->
        begin match can_refute s t, can_refute t s with
          | None, None -> (* keep literal *)
            iterate_lits (lit::acc) lits' clauses
          | Some new_clause, _ | _, Some new_clause -> (* drop literal, remember clause *)
            iterate_lits acc lits' (new_clause :: clauses)
        end
      | lit::lits' -> iterate_lits (lit::acc) lits' clauses
    (* try to remove the literal using a negative unit clause *)
    and can_refute s t =
      try
        UnitIdx.retrieve ~sign:false (!_idx_simpl,1) (s,0)
        |> Iter.iter
          (fun (l, r, (_,_,_,c'), subst) ->
             assert (Unif.FO.equal ~subst (l, 1) (s, 0));
             Util.debugf ~section 3 "@[neg_reflect trying to eliminate@ @[%a=%a@]@ with @[%a@]@]"
                 (fun k->k T.pp s T.pp t C.pp c');
             if Unif.FO.equal ~subst (r, 1) (t, 0)
             && C.trail_subsumes c' c
             then begin
               (* TODO: useless? *)
               let subst = Unif.FO.matching ~subst ~pattern:(r, 1) (t, 0) in
               Util.debugf ~section 3 "@[neg_reflect eliminates@ @[%a=%a@]@ with @[%a@]@]"
                 (fun k->k T.pp s T.pp t C.pp c');
               raise (FoundMatch (r, c', subst)) (* success *)
             end
          );
        None (* no match *)
      with FoundMatch (_r, c', subst) ->
        Some (C.proof_parent_subst Subst.Renaming.none (c',1) subst) (* success *)
    in
    (* fold over literals *)
    let lits, premises = iterate_lits [] (C.lits c |> Array.to_list) [] in
    if List.length lits = Array.length (C.lits c)
    then (
      (* no literal removed *)
      Util.exit_prof prof_neg_simplify_reflect;
      Util.debug ~section 3 "@[neg_reflect did not simplify the clause @]";
      SimplM.return_same c
    ) else (
      let proof =
        Proof.Step.simp
          ~rule:(Proof.Rule.mk "simplify_reflect-")
          (C.proof_parent c :: premises) in
      let new_c = C.create ~trail:(C.trail c) ~penalty:(C.penalty c) lits proof in
      Util.debugf ~section 3 "@[@[%a@]@ neg_simplify_reflect into @[%a@]@]"
        (fun k->k C.pp c C.pp new_c);
      Util.exit_prof prof_neg_simplify_reflect;
      SimplM.return_new new_c
    )

  (* ----------------------------------------------------------------------
   * subsumption
   * ---------------------------------------------------------------------- *)

  (** raised when a subsuming substitution is found *)
  exception SubsumptionFound of S.t

  (** check that every literal in a matches at least one literal in b *)
  let all_lits_match a sc_a b sc_b =
    CCArray.for_all
      (fun lita ->
         CCArray.exists
           (fun litb ->
              not (Iter.is_empty (Lit.subsumes (lita, sc_a) (litb, sc_b))))
           b)
      a

  (** Compare literals by subsumption difficulty
      (see "towards efficient subsumption", Tammet).
      We sort by increasing order, so non-ground, deep, heavy literals are
      smaller (thus tested early) *)
  let compare_literals_subsumption lita litb =
    CCOrd.(
      (* ground literal is bigger *)
      bool (Lit.is_ground lita) (Lit.is_ground litb)
      (* deep literal is smaller *)
      <?> (map Lit.depth (opp int), lita, litb)
      (* heavy literal is smaller *)
      <?> (map Lit.weight (opp int), lita, litb)
    )

  (* replace the bitvector system by some backtracking scheme?
     XXX: maybe not a good idea. the algorithm is actually quite subtle
     and needs tight control over the traversal (lookahead of free
     variables in next literals, see [check_vars]...) *)

  (** Check whether [a] subsumes [b], and if it does, return the
      corresponding substitution *)
  let subsumes_with_ (a,sc_a) (b,sc_b) : _ option =
    (* a must not have more literals, and it must be possible to bind
        all its vars during subsumption *)
    if Array.length a > Array.length b
    || not (all_lits_match a sc_a b sc_b)
    then None
    else (
      (* sort a copy of [a] by decreasing difficulty *)
      let a = Array.copy a in
      let tags = ref [] in
      (* try to subsumes literals of b whose index are not in bv, with [subst] *)
      let rec try_permutations i subst bv =
        if i = Array.length a
        then raise (SubsumptionFound subst)
        else
          let lita = a.(i) in
          find_matched lita i subst bv 0
      (* find literals of b that are not bv and that are matched by lita *)
      and find_matched lita i subst bv j =
        if j = Array.length b then ()
        (* if litb is already matched, continue *)
        else if BV.get bv j then find_matched lita i subst bv (j+1)
        else (
          let litb = b.(j) in
          BV.set bv j;
          (* match lita and litb, then flag litb as used, and try with next literal of a *)
          let n_subst = ref 0 in
          Lit.subsumes ~subst (lita, sc_a) (litb, sc_b)
            (fun (subst',tgs) ->
               incr n_subst;
               tags := tgs @ !tags;
               try_permutations (i+1) subst' bv);
          BV.reset bv j;
          (* some variable of lita occur in a[j+1...], try another literal of b *)
          if !n_subst > 0 && not (check_vars lita (i+1))
          then () (* no backtracking for litb *)
          else find_matched lita i subst bv (j+1)
        )
      (* does some literal in a[j...] contain a variable in l or r? *)
      and check_vars lit j =
        let vars = Lit.vars lit in
        if vars = []
        then false
        else
          try
            for k = j to Array.length a - 1 do
              if List.exists (fun v -> Lit.var_occurs v a.(k)) vars
              then raise Exit
            done;
            false
          with Exit -> true
      in
      try
        Array.sort compare_literals_subsumption a;
        let bv = BV.empty () in
        try_permutations 0 S.empty bv;
        None
      with (SubsumptionFound subst) ->
        Util.debugf ~section 2 "(@[<hv>subsumes@ :c1 @[%a@]@ :c2 @[%a@]@ :subst %a%a@]"
          (fun k->k Lits.pp a Lits.pp b Subst.pp subst Proof.pp_tags !tags);
        Some (subst, !tags)
    )

  let subsumes_with a b =
    Util.enter_prof prof_subsumption;
    Util.incr_stat stat_subsumption_call;
    let (c_a, _), (c_b, _) = a,b in
    let w_a = CCArray.fold (fun acc l -> acc + Lit.weight l) 0 c_a in
    let w_b = CCArray.fold (fun acc l -> acc + Lit.weight l) 0 c_b in

    if w_a = w_b && Literals.equal_com c_a c_b then Some (Subst.empty, [])
    else (
      let res = if w_a <= w_b then subsumes_with_ a b else None in
      Util.exit_prof prof_subsumption;
      res
    )

  let subsumes a b = match subsumes_with (a,0) (b,1) with
    | None -> false
    | Some _ -> true

  (* anti-unification of the two terms with at most one disagreement point *)
  let anti_unify (t:T.t)(u:T.t): (T.t * T.t) option =
    match Unif.FO.anti_unify ~cut:1 t u with
      | Some [pair] -> Some pair
      | _ -> None

  let eq_subsumes_with (a,sc_a) (b,sc_b) =
    (* subsume a literal using a = b *)
    let rec equate_lit_with a b lit = match lit with
      | Lit.Equation (u, v, true) when not (T.equal u v) -> equate_terms a b u v
      | _ -> None
    (* make u=v using a=b once *)
    and equate_terms a b u v =
      begin match anti_unify u v with
        | None -> None
        | Some (u', v') -> equate_root a b u' v'
      end
    (* check whether a\sigma = u and b\sigma = v, for some sigma;
       or the commutation thereof *)
    and equate_root a b u v: Subst.t option =
      let check_ a b u v =
        try
          if Term.size a > Term.size u || Term.size b > Term.size v then
            raise Unif.Fail;
          let subst = Unif.FO.matching ~pattern:(a, sc_a) (u, sc_b) in
          let subst = Unif.FO.matching ~subst ~pattern:(b, sc_a) (v, sc_b) in
          Some subst
        with Unif.Fail -> None
      in
      begin match check_ a b u v with
        | Some _ as s -> s
        | None -> check_ b a u v
      end
    in
    (* check for each literal *)
    Util.enter_prof prof_eq_subsumption;
    Util.incr_stat stat_eq_subsumption_call;
    let res = match a with
      | [|Lit.Equation (s, t, true)|] ->
        let res = CCArray.find (equate_lit_with s t) b in
        begin match res with
          | None -> None
          | Some subst ->
            Util.debugf ~section 3 "@[<2>@[%a@]@ eq-subsumes @[%a@]@ :subst %a@]"
              (fun k->k Lits.pp a Lits.pp b Subst.pp subst);
            Util.incr_stat stat_eq_subsumption_success;
            Some subst
        end
      | _ -> None (* only a positive unit clause unit-subsumes a clause *)
    in
    Util.exit_prof prof_eq_subsumption;
    res

  let eq_subsumes a b = CCOpt.is_some (eq_subsumes_with (a,1) (b,0))

  let subsumed_by_active_set c =
    Util.enter_prof prof_subsumption_set;
    Util.incr_stat stat_subsumed_by_active_set_call;
    (* if there is an equation in c, try equality subsumption *)
    let try_eq_subsumption = CCArray.exists Lit.is_eqn (C.lits c) in
    (* use feature vector indexing *)
    let c = if Env.flex_get k_ground_subs_check > 0 then  C.ground_clause c else c in
    let subsumes a b = 
      if not @@ Env.flex_get k_solid_subsumption then subsumes a b else (
        try 
          SS.subsumes a b
        with SolidSubsumption.UnsupportedLiteralKind -> 
          subsumes a b
      ) in
    let res =
      SubsumIdx.retrieve_subsuming_c !_idx_fv c
      |> Iter.exists
        (fun c' ->
           C.trail_subsumes c' c
           &&
           ( (try_eq_subsumption && eq_subsumes (C.lits c') (C.lits c))
             ||
             subsumes (C.lits c') (C.lits c)
           ))
    in
    Util.exit_prof prof_subsumption_set;
    if res then (
      Util.debugf ~section 1 "@[<2>@[%a@]@ subsumed by active set@]" (fun k->k C.pp c);
      Util.incr_stat stat_clauses_subsumed;
    );
    res

  let subsumed_in_active_set acc c =
    Util.enter_prof prof_subsumption_in_set;
    Util.incr_stat stat_subsumed_in_active_set_call;
    (* if c is a single unit clause *)
    let try_eq_subsumption =
      C.is_unit_clause c && Lit.is_pos (C.lits c).(0)
    in
    (* use feature vector indexing *)
    let subsumes a b = 
      if not @@ Env.flex_get k_solid_subsumption then subsumes a b else (
        try 
          SS.subsumes a b
        with SolidSubsumption.UnsupportedLiteralKind -> 
          subsumes a b
      ) in
    let res =
      SubsumIdx.retrieve_subsumed_c !_idx_fv c
      |> Iter.fold
        (fun res c' ->
           if C.trail_subsumes c c'
           then
            let c' = if Env.flex_get k_ground_subs_check > 1 then  C.ground_clause c' else c' in
             let redundant =
               (try_eq_subsumption && eq_subsumes (C.lits c) (C.lits c'))
               || subsumes (C.lits c) (C.lits c')
             in
             if redundant then (
               Util.incr_stat stat_clauses_subsumed;
               C.ClauseSet.add c' res
             ) else res
           else res)
        acc
    in
    Util.exit_prof prof_subsumption_in_set;
    res

  (* Number of equational lits. Used as an estimation for the difficulty of the subsumption
     check for this clause. *)
  let num_equational lits =
    Array.fold_left
      (fun acc lit -> match lit with
         | Lit.Equation _ -> acc+1
         | _ -> acc
      ) 0 lits

  (* ----------------------------------------------------------------------
   * contextual literal cutting
   * ---------------------------------------------------------------------- *)

  (* Performs successive contextual literal cuttings *)
  let rec contextual_literal_cutting_rec c =
    let open SimplM.Infix in
    if Array.length (C.lits c) <= 1
    || num_equational (C.lits c) > 3
    || Array.length (C.lits c) > 8
    then SimplM.return_same c
    else (
      (* do we need to try to use equality subsumption? *)
      let try_eq_subsumption = CCArray.exists Lit.is_eqn (C.lits c) in
      (* try to remove one literal from the literal array *)
      let remove_one_lit lits =
        Iter.of_array_i lits
        |> Iter.filter (fun (_,lit) -> not (Lit.is_constraint lit))
        |> Iter.find_map
          (fun (i,old_lit) ->
             (* negate literal *)
             lits.(i) <- Lit.negate old_lit;
             (* test for subsumption *)
             SubsumIdx.retrieve_subsuming !_idx_fv
               (Lits.Seq.to_form lits) (C.trail c |> Trail.labels)
             |> Iter.filter (fun c' -> C.trail_subsumes c' c)
             |> Iter.find_map
               (fun c' ->
                  let subst =
                    match
                      if try_eq_subsumption
                      then eq_subsumes_with (C.lits c',1) (lits,0)
                      else None
                    with
                      | Some s -> Some (s, [])
                      | None -> subsumes_with (C.lits c',1) (lits,0)
                  in
                  subst
                  |> CCOpt.map
                    (fun (subst,tags) ->
                       (* remove the literal and recurse *)
                       CCArray.except_idx lits i, i, c', subst, tags))
             |> CCFun.tap
               (fun _ ->
                  (* restore literal *)
                  lits.(i) <- old_lit))
      in
      begin match remove_one_lit (Array.copy (C.lits c)) with
        | None ->
          SimplM.return_same c (* no literal removed *)
        | Some (new_lits, _, c',subst,tags) ->
          (* hc' allowed us to cut a literal *)
          assert (List.length new_lits + 1 = Array.length (C.lits c));
          let proof =
            Proof.Step.inference
              ~rule:(Proof.Rule.mk "clc") ~tags
              [C.proof_parent c;
               C.proof_parent_subst Subst.Renaming.none (c',1) subst] in
          let new_c = C.create ~trail:(C.trail c) ~penalty:(C.penalty c) new_lits proof in
          Util.debugf ~section 3
            "@[<2>contextual literal cutting@ in @[%a@]@ using @[%a@]@ gives @[%a@]@]"
            (fun k->k C.pp c C.pp c' C.pp new_c);
          Util.incr_stat stat_clc;
          (* try to cut another literal *)
          SimplM.return_new new_c >>= contextual_literal_cutting_rec
      end
    )

  let contextual_literal_cutting c =
    Util.enter_prof prof_clc;
    let res = contextual_literal_cutting_rec c in
    Util.exit_prof prof_clc;
    res

  (* ----------------------------------------------------------------------
   * contraction (condensation)
   * ---------------------------------------------------------------------- *)

  exception CondensedInto of Lit.t array * S.t * Subst.Renaming.t * Proof.tag list

  (** performs condensation on the clause. It looks for two literals l1 and l2 of same
      sign such that l1\sigma = l2, and hc\sigma \ {l2} subsumes hc. Then
      hc is simplified into hc\sigma \ {l2}.
      If there are too many equational literals, the simplification is disabled to
      avoid pathologically expensive subsumption checks.
      TODO remove this limitation after an efficient subsumption check is implemented. *)
  let rec condensation_rec c =
    let open SimplM.Infix in
    if Array.length (C.lits c) <= 1
    || num_equational (C.lits c) > 3
    || Array.length (C.lits c) > 8
    then SimplM.return_same c
    else
      (* scope is used to rename literals for subsumption *)
      let lits = C.lits c in
      let n = Array.length lits in
      try
        for i = 0 to n - 1 do
          let lit = lits.(i) in
          for j = i+1 to n - 1 do
            let lit' = lits.(j) in
            (* see whether [lit |= lit'], and if removing [lit] gives a clause
               that subsumes c. Also try to swap [lit] and [lit']. *)
            let subst_remove_lit =
              Lit.subsumes (lit, 0) (lit', 0)
              |> Iter.map (fun s -> s, i)
            and subst_remove_lit' =
              Lit.subsumes (lit', 0) (lit, 0)
              |> Iter.map (fun s -> s, j)
            in
            (* potential condensing substitutions *)
            let substs = Iter.append subst_remove_lit subst_remove_lit' in
            Iter.iter
              (fun ((subst,tags),idx_to_remove) ->
                 let new_lits = Array.sub lits 0 (n - 1) in
                 if idx_to_remove <> n-1
                 then new_lits.(idx_to_remove) <- lits.(n-1);  (* remove lit *)
                 let renaming = Subst.Renaming.create () in
                 let new_lits = Lits.apply_subst renaming subst (new_lits,0) in
                 (* check subsumption *)
                 if subsumes new_lits lits then (
                   raise (CondensedInto (new_lits, subst, renaming, tags))
                 ))
              substs
          done;
        done;
        SimplM.return_same c
      with CondensedInto (new_lits, subst, renaming, tags) ->
        (* clause is simplified *)
        let proof =
          Proof.Step.simp
            ~rule:(Proof.Rule.mk "condensation") ~tags
            [C.proof_parent_subst renaming (c,0) subst] in
        let c' = C.create_a ~trail:(C.trail c) ~penalty:(C.penalty c) new_lits proof in
        Util.debugf ~section 3
          "@[<2>condensation@ of @[%a@] (with @[%a@])@ gives @[%a@]@]"
          (fun k->k C.pp c S.pp subst C.pp c');
        (* try to condense further *)
        Util.incr_stat stat_condensation;
        SimplM.return_new c' >>= condensation_rec

  let condensation c =
    Util.with_prof prof_condensation condensation_rec c

  let recognize_injectivity c =
    if C.length c == 2 then (
      let pos_lit = CCArray.find_idx Lit.is_pos (C.lits c) in
      let neg_lit = CCArray.find_idx Lit.is_neg (C.lits c) in
      try 
        let _,pos_lit = CCOpt.get_exn pos_lit in
        let _,neg_lit = CCOpt.get_exn neg_lit in
        match pos_lit with 
        | Equation(x, y, true) ->
          if Term.is_var x && Term.is_var y && not (Term.equal x y) then (
            match neg_lit with 
            | Equation(l,r,false) ->
              let hd_l,hd_r = CCPair.map_same Term.head_term (l,r) in
              if Term.is_const hd_l && Term.is_const hd_r 
                  && Term.equal hd_l hd_r then (
                let covered_l = Term.max_cover l [Some x] in 
                let covered_r = Term.max_cover r [Some y] in
                if Term.equal covered_l covered_r then (
                  let ty = Type.arrow [Term.ty l] (Term.ty x) in
                  let sk_vars = Term.vars covered_l |> Term.VarSet.to_list in
                  let (sk_id, sk_ty), sk_term = Term.mk_fresh_skolem sk_vars ty in
                  let inverse_x = Term.app sk_term [l] in
                  let inverse_lit = [Lit.mk_eq inverse_x x] in
                  let proof = Proof.Step.inference ~rule:(Proof.Rule.mk "inverse recognition") 
                              [C.proof_parent c] in
                  Ctx.declare sk_id sk_ty;
                  let new_clause = C.create ~trail:(C.trail c) ~penalty:(C.penalty c) inverse_lit proof in
                  Util.debugf ~section 1 "Injectivity recognized: %a |---| %a" (fun k -> k C.pp c C.pp new_clause);
                  (* Format.printf "Injectivity recognized: %a |---| %a" C.pp c C.pp new_clause; *)

                  [new_clause]
                ) else []
              ) else []
            | _ -> [] (* predicate *)
          ) else []
        | _ -> assert false
      with Invalid_argument _ -> []
    ) else []

  (** {2 Registration} *)

  (* print index into file *)
  let _print_idx ~f file idx =
    CCIO.with_out file
      (fun oc ->
         let out = Format.formatter_of_out_channel oc in
         Format.fprintf out "@[%a@]@." f idx;
         flush oc)

  let setup_dot_printers () =
    let pp_leaf _ _ = () in
    CCOpt.iter
      (fun file ->
         Signal.once Signals.on_dot_output
           (fun () -> _print_idx ~f:(TermIndex.to_dot pp_leaf) file !_idx_sup_into))
      @@ Env.flex_get k_dot_sup_into;
    CCOpt.iter
      (fun file ->
         Signal.once Signals.on_dot_output
           (fun () -> _print_idx ~f:(TermIndex.to_dot pp_leaf) file !_idx_sup_from))
      @@ Env.flex_get k_dot_sup_from;
    CCOpt.iter
      (fun file ->
         Signal.once Signals.on_dot_output
           (fun () -> _print_idx ~f:UnitIdx.to_dot file !_idx_simpl))
      @@ Env.flex_get k_dot_simpl;
    CCOpt.iter
      (fun file ->
         Signal.once Signals.on_dot_output
           (fun () -> _print_idx ~f:(TermIndex.to_dot pp_leaf) file !_idx_back_demod))
      @@ Env.flex_get k_dot_demod_into;
    ()

  let register () =
    let open SimplM.Infix in
    let rw_simplify c =
      canonize_variables c
      >>= demodulate
      >>= basic_simplify
      >>= positive_simplify_reflect
      >>= negative_simplify_reflect
    and active_simplify c =
      condensation c
      >>= contextual_literal_cutting
    and backward_simplify c =
      let set = C.ClauseSet.empty in
      backward_demodulate set c
    and redundant = subsumed_by_active_set
    and backward_redundant = subsumed_in_active_set
    and is_trivial = is_tautology in

    if not @@ Env.flex_get k_sup_w_pure_vars then (
      Env.Ctx.lost_completeness ()
    );

    if Env.flex_get k_recognize_injectivity then (
        Env.add_unary_inf "recognize injectivity" recognize_injectivity;
    );

    if Env.flex_get k_max_lits_ext_dec != 0 &&
       not (Env.flex_get Saturate.k_enable_combinators) then (
        Env.add_binary_inf "ext_dec_act" ext_decompose_act;
        Env.add_binary_inf "ext_dec_pas" ext_decompose_pas;
        Env.add_unary_inf "ext_eqres_dec" ext_eqres_decompose;
        Env.add_unary_inf "ext_eqfact_dec" ext_eqfact_decompose;
    );

    if Env.flex_get k_max_lits_ext_dec != 0 &&
       Env.flex_get Saturate.k_enable_combinators then (
      Fingerprint.ext_dec := true;
    );

    if Env.flex_get k_complete_ho_unification
    then (
      if (Env.flex_get k_max_infs) = -1 then (
        Env.add_binary_inf "superposition_passive" infer_passive_complete_ho;
        Env.add_binary_inf "superposition_active" infer_active_complete_ho;
        Env.add_unary_inf "equality_factoring" infer_equality_factoring_complete_ho;
        Env.add_unary_inf "equality_resolution" infer_equality_resolution_complete_ho;
      )
      else (
        assert((Env.flex_get k_max_infs) > 0);
        Env.add_binary_inf "superposition_passive" (infer_passive_pragmatic_ho (Env.flex_get k_max_infs));
        Env.add_binary_inf "superposition_active" (infer_active_pragmatic_ho (Env.flex_get k_max_infs));
        Env.add_unary_inf "equality_factoring" (infer_equality_factoring_pragmatic_ho (Env.flex_get k_max_infs));
        Env.add_unary_inf "equality_resolution" (infer_equality_resolution_pragmatic_ho (Env.flex_get k_max_infs));
      );

      if Env.flex_get k_fluidsup then (
        Env.add_binary_inf "fluidsup_passive" infer_fluidsup_passive;
        Env.add_binary_inf "fluidsup_active" infer_fluidsup_active;
        );
      if Env.flex_get k_dupsup then (
        Env.add_binary_inf "dupsup_passive(into)" infer_dupsup_passive;
        Env.add_binary_inf "dupsup_active(from)" infer_dupsup_active;
      );
      if Env.flex_get k_lambdasup != -1 then (
        Env.add_binary_inf "lambdasup_active(from)" infer_lambdasup_from;
        Env.add_binary_inf "lambdasup_passive(into)" infer_lambdasup_into;
      );
      if Env.flex_get k_trigger_bool_inst > 0 then (
        Env.add_unary_inf "trigger_pred_var active" trigger_insantiation;
        Env.add_unary_inf "trigger_pred_var passive" instantiate_with_triggers;
      );
      

      if (List.exists CCFun.id [Env.flex_get k_fluidsup;
                                Env.flex_get k_dupsup;
                                Env.flex_get k_lambdasup != -1;
                                Env.flex_get k_max_infs = -1]) then (
        if Env.flex_get k_switch_stream_extraction then
          Env.add_generate "stream_queue_extraction" extract_from_stream_queue_fix_stm
        else
          Env.add_generate "stream_queue_extraction" extract_from_stream_queue;
      )
    )
    else (
      Env.add_binary_inf "superposition_passive" infer_passive;
      Env.add_binary_inf "superposition_active" infer_active;
      Env.add_unary_inf "equality_factoring" infer_equality_factoring;
      Env.add_unary_inf "equality_resolution" infer_equality_resolution;
    );
    if not (Env.flex_get k_dont_simplify) then (
      Env.add_rw_simplify rw_simplify;
      Env.add_basic_simplify canonize_variables;
      Env.add_basic_simplify basic_simplify;
      Env.add_active_simplify active_simplify;
      Env.add_backward_simplify backward_simplify
    );
    Env.add_redundant redundant;
    Env.add_backward_redundant backward_redundant;
    if Env.flex_get k_use_semantic_tauto
    then Env.add_is_trivial is_semantic_tautology;
    Env.add_is_trivial is_trivial;
    Env.add_lit_rule "distinct_symbol" handle_distinct_constants;
    setup_dot_printers ();
    ()
end

let _use_semantic_tauto = ref true
let _use_simultaneous_sup = ref true
let _dot_sup_into = ref None
let _dot_sup_from = ref None
let _dot_simpl = ref None
let _dont_simplify = ref false
let _sup_at_vars = ref false
let _sup_at_var_headed = ref true
let _sup_in_var_args = ref true
let _sup_under_lambdas = ref true
let _lambda_demod = ref false
let _demod_in_var_args = ref true
let _dot_demod_into = ref None
let _complete_ho_unification = ref false
let _switch_stream_extraction = ref false
let _ord_in_normal_form = ref false
let _fluidsup_penalty = ref 0
let _fluidsup = ref true
let _dupsup = ref true
let _trigger_bool_inst = ref (-1)
let _recognize_injectivity = ref false
let _sup_with_pure_vars = ref true
let _restrict_fluidsup = ref false

let _lambdasup = ref (-1)
let _max_infs = ref (-1)
let max_lits_ext_dec = ref 0
let _ext_dec_lits = ref `OnlyMax
let _unif_alg = ref `NewJPFull
let _unif_level = ref `Full
let _ground_subs_check = ref 0
let _sup_t_f = ref true
let _solid_subsumption = ref false

let _skip_multiplier = ref 60.0
let _imit_first = ref false
let _max_depth = ref 3
let _max_rigid_imitations = ref 3
let _max_app_projections = ref 1
let _max_elims = ref 1
let _max_identifications = ref 1
let _pattern_decider = ref true
let _fixpoint_decider = ref false
let _solid_decider = ref false
let _solidification_limit = ref 5
let _max_unifs_solid_ff = ref 20
let _use_weight_for_solid_subsumption = ref false

let key = Flex_state.create_key ()

let unif_params_to_def () =
  _max_depth := 2;
  _max_app_projections := 1;
  _max_rigid_imitations := 1;
  _max_identifications := 1;
  _max_elims           := 1;
  _max_infs := -1 

let register ~sup =
  let module Sup = (val sup : S) in
  let module E = Sup.Env in

  E.update_flex_state (Flex_state.add key sup);
  E.flex_add k_trigger_bool_inst !_trigger_bool_inst;
  E.flex_add k_sup_at_vars !_sup_at_vars;
  E.flex_add k_sup_in_var_args !_sup_in_var_args;
  E.flex_add k_sup_under_lambdas !_sup_under_lambdas;
  E.flex_add k_sup_true_false !_sup_t_f;
  E.flex_add k_sup_at_var_headed !_sup_at_var_headed;
  E.flex_add k_fluidsup !_fluidsup;
  E.flex_add k_dupsup !_dupsup;
  E.flex_add k_lambdasup !_lambdasup;
  E.flex_add k_sup_w_pure_vars !_sup_with_pure_vars;
  E.flex_add k_restrict_fluidsup !_restrict_fluidsup;
  E.flex_add k_demod_in_var_args !_demod_in_var_args;
  E.flex_add k_lambda_demod !_lambda_demod;
  E.flex_add k_ext_dec_lits !_ext_dec_lits;
  E.flex_add k_max_lits_ext_dec !max_lits_ext_dec;
  E.flex_add k_use_simultaneous_sup !_use_simultaneous_sup;  
  E.flex_add k_fluidsup_penalty !_fluidsup_penalty;
  E.flex_add k_ground_subs_check !_ground_subs_check;
  E.flex_add k_solid_subsumption !_solid_subsumption;
  E.flex_add k_dot_sup_into !_dot_sup_into;
  E.flex_add k_dot_sup_from !_dot_sup_from;
  E.flex_add k_dot_simpl !_dot_simpl;
  E.flex_add k_dot_demod_into !_dot_demod_into;
  E.flex_add k_recognize_injectivity !_recognize_injectivity;
  E.flex_add k_complete_ho_unification !_complete_ho_unification;
  E.flex_add k_max_infs !_max_infs;
  E.flex_add k_switch_stream_extraction !_switch_stream_extraction;
  E.flex_add k_dont_simplify !_dont_simplify;
  E.flex_add k_use_semantic_tauto !_use_semantic_tauto;

  E.flex_add PragUnifParams.k_max_inferences !_max_infs;
  E.flex_add PragUnifParams.k_skip_multiplier !_skip_multiplier;
  E.flex_add PragUnifParams.k_imit_first !_imit_first;
  E.flex_add PragUnifParams.k_max_depth !_max_depth;
  E.flex_add PragUnifParams.k_max_rigid_imitations !_max_rigid_imitations;
  E.flex_add PragUnifParams.k_max_app_projections !_max_app_projections;
  E.flex_add PragUnifParams.k_max_elims !_max_elims;
  E.flex_add PragUnifParams.k_max_identifications !_max_identifications;
  E.flex_add PragUnifParams.k_pattern_decider !_pattern_decider;
  E.flex_add PragUnifParams.k_fixpoint_decider !_fixpoint_decider;
  E.flex_add PragUnifParams.k_solid_decider !_solid_decider;
  E.flex_add PragUnifParams.k_solidification_limit !_solidification_limit;
  E.flex_add PragUnifParams.k_max_unifs_solid_ff !_max_unifs_solid_ff;
  E.flex_add PragUnifParams.k_use_weight_for_solid_subsumption !_use_weight_for_solid_subsumption;
  
  let module JPF = JPFull.Make(struct let st = E.flex_state () end) in
  let module JPP = PUnif.Make(struct let st = E.flex_state () end) in
  begin match !_unif_alg with 
  | `OldJP -> E.flex_add k_unif_alg JP_unif.unify_scoped
  | `NewJPFull -> E.flex_add k_unif_alg JPF.unify_scoped
  | `NewJPPragmatic -> E.flex_add k_unif_alg JPP.unify_scoped end
    

 

(* TODO: move DOT index printing into the extension *)

let extension =
  let action env =
    let module E = (val env : Env.S) in
    let module Sup = Make(E) in
    register ~sup:(module Sup : S);
    Sup.register();
  in
  { Extensions.default with Extensions.
                         name="superposition";
                         env_actions = [action];
  }

let () =
  Params.add_opts
    [
    "--semantic-tauto", Arg.Bool (fun v -> _use_semantic_tauto := v), " enable/disable semantic tautology check"; 
    "--dot-sup-into", Arg.String (fun s -> _dot_sup_into := Some s), " print superposition-into index into file";
    "--dot-sup-from", Arg.String (fun s -> _dot_sup_from := Some s), " print superposition-from index into file";
    "--dot-demod", Arg.String (fun s -> _dot_simpl := Some s), " print forward rewriting index into file";
    "--dot-demod-into", Arg.String (fun s -> _dot_demod_into := Some s), " print backward rewriting index into file"; 
    "--simultaneous-sup", Arg.Bool (fun b -> _use_simultaneous_sup := b), " enable/disable simultaneous superposition";
    "--dont-simplify", Arg.Set _dont_simplify, " disable simplification rules";
    "--sup-at-vars", Arg.Bool (fun v -> _sup_at_vars := v), " enable/disable superposition at variables under certain ordering conditions";
    "--sup-at-var-headed", Arg.Bool (fun b -> _sup_at_var_headed := b), " enable/disable superposition at variable headed terms";
    "--sup-in-var-args", Arg.Bool (fun b -> _sup_in_var_args := b), " enable/disable superposition in arguments of applied variables";
    "--sup-under-lambdas", Arg.Bool (fun b -> _sup_under_lambdas := b), " enable/disable superposition in bodies of lambda-expressions";
    "--lambda-demod", Arg.Bool (fun b -> _lambda_demod := b), " enable/disable demodulation in bodies of lambda-expressions";
    "--demod-in-var-args", Arg.Bool (fun b -> _demod_in_var_args := b), " enable demodulation in arguments of variables";
    "--complete-ho-unif", Arg.Bool (fun b -> _complete_ho_unification := b), " enable complete higher-order unification algorithm (Jensen-Pietrzykowski)";
    "--switch-stream-extract", Arg.Bool (fun b -> _switch_stream_extraction := b), " in ho mode, switches heuristic of clause extraction from the stream queue";
    "--ord-in-normal-form", Arg.Bool (fun v -> _ord_in_normal_form := v), " compare intermediate terms in calculus rules in beta-normal-eta-long form";
    "--ext-decompose", Arg.Set_int max_lits_ext_dec, " Sets the maximal number of literals clause can have for ExtDec inference.";
    "--ext-decompose-lits", Arg.Symbol (["all";"max"], (fun str -> 
        _ext_dec_lits := if String.equal str "all" then `All else `OnlyMax))
    , " Sets the maximal number of literals clause can have for ExtDec inference.";
    "--fluidsup-penalty", Arg.Int (fun p -> _fluidsup_penalty := p), " penalty for FluidSup inferences";
    "--fluidsup", Arg.Bool (fun b -> _fluidsup :=b), " enable/disable FluidSup inferences (only effective when complete higher-order unification is enabled)";
    "--lambdasup", Arg.Int (fun l -> 
        if l < 0 then 
          raise (Util.Error ("argument parsing", 
                              "lambdaSup argument should be non-negative"));
          _lambdasup := l), 
        " enable LambdaSup -- argument is the maximum number of skolems introduced in an inference";
    "--dupsup", Arg.Bool (fun v -> _dupsup := v), " enable/disable DupSup inferences";
    "--ground-before-subs", Arg.Set_int _ground_subs_check, " set the level of grounding before substitution. 0 - no grounding. 1 - only active. 2 - both.";
    "--solid-subsumption", Arg.Bool (fun v -> _solid_subsumption := v), " set solid subsumption on or off";
    "--recognize-injectivity", Arg.Bool (fun v -> _recognize_injectivity := v), " recognize injectivity axiom and axiomatize corresponding inverse";
    "--sup-with-pure-vars" , Arg.Bool (fun v -> _sup_with_pure_vars := v), " enable/disable superposition to and from pure variable equations";
    "--restrict-fluidsup" , Arg.Bool (fun v -> _restrict_fluidsup := v), " enable/disable restriction of fluidSup to up to two literal or inital clauses";
    "--sup-with-true-false", Arg.Bool (fun v ->( _sup_t_f := v)), " enable/disable superposition, eq-res and eq-fact with true/false";
    "--use-weight-for-solid-subsumption", Arg.Bool (fun v -> _use_weight_for_solid_subsumption := v), 
        " enable/disable superposition to and from pure variable equations";
    "--trigger-bool-inst", Arg.Set_int _trigger_bool_inst
        , " instantiate predicate variables with boolean terms already in the proof state. Argument is the maximal proof depth of predicate variable";
    "--ho-unif-level",
      Arg.Symbol (["full-framework";"full"; "pragmatic-framework";], (fun str ->
        _unif_alg := if (String.equal "full" str) then `OldJP
                     else if (String.equal "full-framework" str) then (
                        unif_params_to_def ();
                        `NewJPFull)
                     else if (String.equal "pragmatic-framework" str) then `NewJPPragmatic
                     else invalid_arg "unknown argument")), "set the level of HO unification";
    "--ho-imitation-first",Arg.Bool (fun v -> _imit_first:=v), " Use imitation rule before projection rule";
    "--ho-unif-max-depth", Arg.Set_int _max_depth, " set pragmatic unification max depth";
    "--ho-max-app-projections", Arg.Set_int _max_app_projections, " set maximal number of functional type projections";
    "--ho-max-elims", Arg.Set_int _max_elims, " set maximal number of eliminations";
    "--ho-max-identifications", Arg.Set_int _max_identifications, " set maximal number of flex-flex identifications";
    "--ho-skip-multiplier", Arg.Set_float _skip_multiplier, " set maximal number of flex-flex identifications";
    "--ho-max-rigid-imitations", Arg.Set_int _max_rigid_imitations, " set maximal number of rigid imitations";
    "--ho-max-solidification", Arg.Set_int _solidification_limit, " set maximal number of rigid imitations";
    "--ho-max-unifs-solid-flex-flex", Arg.Set_int _max_unifs_solid_ff, " set maximal number of found unifiers for solid flex-flex pairs. -1 stands for finding the MGU";
    "--ho-pattern-decider", Arg.Bool (fun b -> _pattern_decider := b), "turn pattern decider on or off";
    "--ho-solid-decider", Arg.Bool (fun b -> _solid_decider := b), "turn solid decider on or off";
    "--ho-fixpoint-decider", Arg.Bool (fun b -> _fixpoint_decider := b), "turn fixpoint decider on or off";
    "--max-inferences", Arg.Int (fun p -> _max_infs := p), " set maximal number of inferences"];
    Params.add_to_mode "ho-complete-basic" (fun () ->
      _use_simultaneous_sup := false;
      _sup_at_vars := true;
      _sup_in_var_args := false;
      _sup_under_lambdas := false;
      _lambda_demod := false;
      _demod_in_var_args := false;
      _complete_ho_unification := true;
      _ord_in_normal_form := true;
      _sup_at_var_headed := false;
      _unif_alg := `NewJPFull;
      _lambdasup := -1;
      _dupsup := false;
    );
    Params.add_to_mode "ho-pragmatic" (fun () ->
      _use_simultaneous_sup := false;
      _sup_at_vars := true;
      _sup_in_var_args := false;
      _sup_under_lambdas := false;
      _lambda_demod := false;
      _demod_in_var_args := false;
      _complete_ho_unification := true;
      _unif_alg := `NewJPPragmatic;
      _ord_in_normal_form := true;
      _sup_at_var_headed := true;
      _lambdasup := -1;
      _dupsup := false;
      _max_infs := 5;
      _max_depth := 3;
      _max_app_projections := 0;
      _max_identifications := 1;
      _max_elims := 1;
      _fluidsup := false;
    );
    Params.add_to_mode "ho-competitive" (fun () ->
      _use_simultaneous_sup := false;
      _sup_at_vars := true;
      _sup_in_var_args := false;
      _sup_under_lambdas := false;
      _lambda_demod := false;
      _demod_in_var_args := false;
      _complete_ho_unification := true;
      _unif_alg := `NewJPFull;
      _ord_in_normal_form := true;
      _sup_at_var_headed := true;
      _lambdasup := -1;
      _dupsup := false;
      _max_infs := 10;
      _max_depth := 6;
      _max_app_projections := 1;
      _max_identifications := 1;
      _max_elims := 1;
      _fluidsup := false;
    );
    Params.add_to_mode "ho-comb-complete" (fun () ->
      _use_simultaneous_sup := false;
      _sup_at_vars := false;
      _sup_in_var_args := true;
      _sup_under_lambdas := false;
      _lambda_demod := false;
      _demod_in_var_args := false;
      _complete_ho_unification := false;
      _ord_in_normal_form := false;
      _sup_at_var_headed := true;
      _lambdasup := -1;
      _dupsup := false;
      _fluidsup := false;
    );
    Params.add_to_mode "fo-complete-basic" (fun () ->
      _use_simultaneous_sup := false;
    )<|MERGE_RESOLUTION|>--- conflicted
+++ resolved
@@ -1327,17 +1327,11 @@
               let subst_is_ho = 
                   Subst.codomain subst
                   |> Iter.exists (fun (t,_) -> 
-<<<<<<< HEAD
                       Iter.exists (fun t -> T.is_fun t || T.is_comb t) 
                         (T.Seq.subterms (T.of_term_unsafe t))) in
               let tags = (if subst_is_ho then [Proof.Tag.T_ho] else []) @ Unif_subst.tags us in
-              let trail = C.trail clause and penalty = C.penalty clause in
-=======
-                      Iter.exists T.is_fun (T.Seq.subterms (T.of_term_unsafe t))) in
-                let tags = (if subst_has_lams then [Proof.Tag.T_ho] else []) @ Unif_subst.tags us in
               let trail = C.trail clause in
               let penalty = if C.penalty clause = 1 then 1 else C.penalty clause + 1 in
->>>>>>> b362e2d8
               let proof = Proof.Step.inference ~rule ~tags
                   [C.proof_parent_subst renaming (clause,0) subst] in
               let new_clause = C.create ~trail ~penalty (c_guard@new_lits) proof in
