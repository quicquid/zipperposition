--- conflicted
+++ resolved
@@ -12,12 +12,8 @@
   "dune" { build }
   "containers" { >= "1.0" }
   "iter" { >= "1.2" }
-<<<<<<< HEAD
   "oseq" { >= "0.2" }
-  "msat" { >= "0.5" < "1.0" }
-=======
   "msat" { >= "0.8" < "0.9" }
->>>>>>> 892d87eb
   "zarith"
   "logtk" { >= "1.5" }
   "libzipperposition" { >= "1.5" }
