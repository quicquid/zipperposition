--- conflicted
+++ resolved
@@ -18,19 +18,12 @@
 
 let suite =
   "all_tests" >:::
-<<<<<<< HEAD
-    (  TestSubsts.suite
-       :: TestMultiset.suite
-       :: TestOrdering.suite
-       :: []
-    )
-=======
     [ TestSubsts.suite;
       TestMultiset.suite;
+      TestOrdering.suite;
       TestTerm.suite;
       TestUnif.suite;
     ]
->>>>>>> 10767263
 
 let () =
   ignore (OUnit.run_test_tt suite);
