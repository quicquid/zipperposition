
(* This file is free software, part of Zipperposition. See file "license" for more details. *)

(** test orderings *)

open Logtk
open Logtk_arbitrary

module T = Term
module S = Subst.FO
module O = Ordering

let comp_test = Alcotest.testable Comparison.pp Comparison.equal

let count = 1_000
let long_factor = 10

let a_ = ID.make "a"
let b_ = ID.make "b"
let c_ = ID.make "c"
let d_ = ID.make "d"
let e_ = ID.make "e"
let f_ = ID.make "f"
let g_ = ID.make "g"
let h_ = ID.make "h"

let ty = Type.term

(* [less_specific cm1 cm2] is true if [cmp2] is compatible with, and possibly
    more accurate, than [cmp1]. For instance, Incomparable/Gt is OK, but
    not Lt/Eq *)
let less_specific cmp1 cmp2 = Comparison.(match cmp1, cmp2 with
  | Lt, Lt
  | Gt, Gt
  | Eq, Eq
  | Leq, Leq
  | Geq, Geq
  | Leq, Lt
  | Leq, Eq
  | Geq, Gt
  | Geq, Eq
  | Incomparable, _ -> true
  | _, _ -> false
  )

let check_ordering_inv_by_subst ~gen_t ord =
  let name = CCFormat.sprintf "ordering_%s_inv_by_subst" (O.name ord) in
  let pp = QCheck.Print.triple T.to_string T.to_string Subst.to_string in
  (* generate pairs of terms, and grounding substitutions *)
  let gen = QCheck.Gen.(
    (pair gen_t gen_t)
    >>= fun (t1, t2) ->
    let vars = Iter.of_list [t1; t2]
      |> Iter.flat_map T.Seq.vars
      |> T.VarSet.of_iter
    in
    (* grounding substitution *)
    let subst st = T.VarSet.fold
      (fun v subst ->
        let v = (v : Type.t HVar.t :> InnerTerm.t HVar.t) in
        S.bind subst (v,1) (ArTerm.ground_g st,0))
      vars Subst.empty in
    triple (return t1) (return t2) subst)
  in
  let size (t1, t2, s) =
    T.size t1 + T.size t2 +
      (Subst.fold (fun n _ (t,_) -> n + T.size (T.of_term_unsafe t)) 0 s)
  in
  let gen = QCheck.make ~print:pp ~small:size gen in
  (* do type inference on the fly
  let tyctx = TypeInference.Ctx.create () in
  *)
  let signature = ref Signature.empty in
  let ord = ref ord in
  let prop (t1, t2, subst) =
    (* declare symbols *)
    Iter.of_list [t1;t2]
      |> Iter.flat_map T.Seq.symbols
      |> ID.Set.of_iter |> ID.Set.to_list
      |> O.add_list ~signature:!signature !ord;
    let t1' = S.apply Subst.Renaming.none subst (t1,0) in
    let t2' = S.apply Subst.Renaming.none subst (t2,0) in
    (* check that instantiating variables preserves ordering *)
    let o1 = O.compare !ord t1 t2 in
    let o2 = O.compare !ord t1' t2' in
    less_specific o1 o2
  in
  QCheck.Test.make ~count ~long_factor ~name gen prop

let check_ordering_trans ~arb_t ord =
  let name = CCFormat.sprintf "ordering_%s_transitive" (O.name ord) in
  let arb = QCheck.triple arb_t arb_t arb_t in
  let ord = ref ord in
  let signature = ref Signature.empty in
  let prop (t1, t2, t3) =
    (* declare symbols *)
    Iter.of_list [t1;t2;t3]
      |> Iter.flat_map T.Seq.symbols
      |> ID.Set.of_iter |> ID.Set.to_list
      |> O.add_list ~signature:!signature !ord;
    (* check that instantiating variables preserves ordering *)
    let o12 = O.compare !ord t1 t2 in
    let o23 = O.compare !ord t2 t3 in
    if o12 = Comparison.Lt && o23 = Comparison.Lt
    then
      let o13 = O.compare !ord t1 t3 in
      o13 = Comparison.Lt
    else QCheck.assume_fail ()
  in
  QCheck.Test.make ~count ~long_factor ~name arb prop

let check_ordering_swap_args ~arb_t ord =
  let name = CCFormat.sprintf "ordering_%s_swap_args" (O.name ord) in
  let arb = QCheck.pair arb_t arb_t in
  let ord = ref ord in
  let signature = ref Signature.empty in
  let prop (t1, t2) =
    (* declare symbols *)
    Iter.of_list [t1;t2]
      |> Iter.flat_map T.Seq.symbols
      |> ID.Set.of_iter |> ID.Set.to_list
      |> O.add_list ~signature:!signature !ord;
    (* check that instantiating variables preserves ordering *)
    let o12 = O.compare !ord t1 t2 in
    let o21 = O.compare !ord t2 t1 in
    let open Comparison in
    begin match o12, o21 with
      | Lt, Gt
      | Gt, Lt
      | Leq, Geq
      | Geq, Leq
      | Eq, Eq
      | Incomparable, Incomparable -> true
      | _ -> false
    end
  in
  QCheck.Test.make ~count ~long_factor ~name arb prop

let contains_ho t =
  T.Seq.subterms t
  |> Iter.exists
    (fun t -> T.is_ho_at_root t || T.is_fun t)

let check_ordering_subterm ~arb_t ord =
  let name = CCFormat.sprintf "ordering_%s_subterm_property" (O.name ord) in
  let arb = arb_t in
  let ord = ref ord in
  let signature = ref Signature.empty in
  let prop t =
    if contains_ho t then QCheck.assume_fail() else
    (* declare symbols *)
    Iter.of_list [t]
      |> Iter.flat_map T.Seq.symbols
      |> ID.Set.of_iter |> ID.Set.to_list
      |> O.add_list ~signature:!signature !ord;
    T.Seq.subterms_depth t
    |> Iter.filter_map (fun (t,i) -> if i>0 then Some t else None)
    |> Iter.for_all
      (fun sub ->
         O.compare !ord t sub = Comparison.Gt)
  in
  QCheck.Test.make ~count ~long_factor ~name arb prop

let test_derived_ho_rpo = "ordering.derived_ho_rpo", `Quick, fun () ->
  let ord = O.derived_ho_rpo (Precedence.default [a_; b_; c_; d_; e_; f_; g_; h_]) in
  let compare = O.compare ord in

  (* x a <=>? x b *)
  let a = Term.const ~ty a_ in
  let b = Term.const ~ty b_ in
  let x = Term.var (HVar.fresh ~ty:(Type.arrow [ty] ty) ()) in
  Alcotest.(check comp_test) "x a <=>? x b" Comparison.Incomparable (compare (Term.app x [a]) (Term.app x [b]));

  (* f x y is incomparable with x y *)
  let f = Term.const ~ty:(Type.arrow [(Type.arrow [ty] ty); ty] ty) f_ in
  let x = Term.var (HVar.fresh ~ty:(Type.arrow [ty] ty) ()) in
  let y = Term.var (HVar.fresh ~ty ()) in
  Alcotest.(check comp_test) "f x y <=>? x y" Comparison.Incomparable (compare (Term.app f [x;y]) (Term.app x [y]));

  (* g x > f x x *)
  let f = Term.const ~ty:(Type.arrow [ty; ty] ty) f_ in
  let g = Term.const ~ty:(Type.arrow [ty] ty) g_ in
  let x = Term.var (HVar.fresh ~ty ()) in
  Alcotest.(check comp_test) "g x > f x x" Comparison.Gt (compare (Term.app g [x]) (Term.app f [x; x]));

  (* f (x b) <=>? x a *)
  let f = Term.const ~ty:(Type.arrow [ty] ty) f_ in
  let x = Term.var (HVar.fresh ~ty:(Type.arrow [ty] ty)  ()) in
  let a = Term.const ~ty a_ in
  let b = Term.const ~ty b_ in
  Alcotest.(check comp_test) "f (x b) <=>? x a" Comparison.Incomparable (compare (Term.app f [Term.app x [b]]) (Term.app x [a]));

  (* f (x a) > x a *)
  let f = Term.const ~ty:(Type.arrow [ty] ty) f_ in
  let x = Term.var (HVar.fresh ~ty:(Type.arrow [ty] ty)  ()) in
  let a = Term.const ~ty a_ in
  Alcotest.(check comp_test) "f (x a) > x a" Comparison.Gt (compare (Term.app f [Term.app x [a]]) (Term.app x [a]));

  (* f a a > f b (test for length-lexicographic extension) *)
  let f = Term.const ~ty:(Type.arrow [ty; ty] ty) f_ in
  let a = Term.const ~ty a_ in
  let b = Term.const ~ty b_ in
  Alcotest.(check comp_test) "f a a > f b" Comparison.Gt (compare (Term.app f [a;a]) (Term.app f [b]))

let test_lambdafree_rpo = "ordering.lambdafree_rpo", `Quick, fun () ->
  let ord = O.lambdafree_rpo (Precedence.default [a_; b_; c_; d_; e_; f_; g_; h_]) in
  let compare = O.compare ord in

  (* x a < x b *)
  let a = Term.const ~ty a_ in
  let b = Term.const ~ty b_ in
  let x = Term.var (HVar.fresh ~ty:(Type.arrow [ty] ty) ()) in
  Alcotest.(check comp_test) "x a < x b" Comparison.Lt (compare (Term.app x [a]) (Term.app x [b]));

  (* f x y is incomparable with x y *)
  let f = Term.const ~ty:(Type.arrow [(Type.arrow [ty] ty); ty] ty) f_ in
  let x = Term.var (HVar.fresh ~ty:(Type.arrow [ty] ty) ()) in
  let y = Term.var (HVar.fresh ~ty ()) in
  Alcotest.(check comp_test) "f x y is incomparable with x y" Comparison.Incomparable (compare (Term.app f [x;y]) (Term.app x [y]));

  (* g x > f x x *)
  let f = Term.const ~ty:(Type.arrow [ty; ty] ty) f_ in
  let g = Term.const ~ty:(Type.arrow [ty] ty) g_ in
  let x = Term.var (HVar.fresh ~ty ()) in
  Alcotest.(check comp_test) "g x > f x x" Comparison.Gt (compare (Term.app g [x]) (Term.app f [x; x]));

  (* f (x b) > x a *)
  let f = Term.const ~ty:(Type.arrow [ty] ty) f_ in
  let x = Term.var (HVar.fresh ~ty:(Type.arrow [ty] ty)  ()) in
  let a = Term.const ~ty a_ in
  let b = Term.const ~ty b_ in
  Alcotest.(check comp_test) "f (x b) > x a" Comparison.Gt (compare (Term.app f [Term.app x [b]]) (Term.app x [a]));

  (* f a a > f b (test for length-lexicographic extension) *)
  let f = Term.const ~ty:(Type.arrow [ty; ty] ty) f_ in
  let a = Term.const ~ty a_ in
  let b = Term.const ~ty b_ in
  Alcotest.(check comp_test) "f a a > f b" Comparison.Gt (compare (Term.app f [a;a]) (Term.app f [b]))

<<<<<<< HEAD
let test_derived_ho_kbo = "ordering.derived_ho_kbo", `Quick, fun () ->
  (* alphabetical precedence, h has weight 2, all other symbols weight 1 *)
  let weight id = (if id=h_ then Precedence.Weight.add Precedence.Weight.one Precedence.Weight.one else Precedence.Weight.one) in
  let ord = O.derived_ho_kbo ~ignore_quans_under_lam:true
      (Precedence.create ~weight Precedence.Constr.alpha [a_; b_; c_; d_; e_; f_; g_; h_]) in
=======
let test_lambda_kbo = "ordering.lambda_kbo", `Quick, fun () ->
  (* alphabetical precedence, h has weight 2, all other symbols weight 1*)
  let weight id = (if ID.equal id h_ then Precedence.Weight.add Precedence.Weight.one Precedence.Weight.one else Precedence.Weight.one) in
  let ord = O.lambda_kbo ~ignore_quans_under_lam:true
      (Precedence.create ~weight Precedence.Constr.alpha [a_; b_; c_; f_; g_; h_]) in
>>>>>>> cf8ea447
  let compare = O.compare ord in

  (* b > a *)
  let a = Term.const ~ty a_ in
  let b = Term.const ~ty b_ in
  Alcotest.(check comp_test) "b > a"
    Comparison.Gt (compare b a);

  (* f b > f a *)
  let a = Term.const ~ty a_ in
  let b = Term.const ~ty b_ in
  let f = Term.const ~ty:(Type.arrow [ty] ty) f_ in
  Alcotest.(check comp_test) "f b > f a"
    Comparison.Gt (compare (Term.app f [b]) (Term.app f [a]));

  (* f b a > f a b *)
  let a = Term.const ~ty a_ in
  let b = Term.const ~ty b_ in
  let f = Term.const ~ty:(Type.arrow [ty; ty] ty) f_ in
  Alcotest.(check comp_test) "f b a > f a b"
    Comparison.Gt (compare (Term.app f [b; a]) (Term.app f [a; b]));

  (* z b <=>? z a *)
  let a = Term.const ~ty a_ in
  let b = Term.const ~ty b_ in
  let z = Term.var (HVar.fresh ~ty:(Type.arrow [ty] ty) ()) in
  Alcotest.(check comp_test) "z b <=>? z a"
    Comparison.Incomparable (compare (Term.app z [b]) (Term.app z [a]));

  (* z b a <=>? z a b *)
  let a = Term.const ~ty a_ in
  let b = Term.const ~ty b_ in
  let z = Term.var (HVar.fresh ~ty:(Type.arrow [ty; ty] ty) ()) in
  Alcotest.(check comp_test) "z b a <=>? z a b"
    Comparison.Incomparable (compare (Term.app z [b; a]) (Term.app z [a; b]));

  (* c < f (Y X a) b *)
  let f = Term.const ~ty:(Type.arrow [ty; ty] ty) f_ in
  let a = Term.const ~ty a_ in
  let b = Term.const ~ty b_ in
  let c = Term.const ~ty c_ in
  let x = Term.var (HVar.fresh ~ty ()) in
  let y = Term.var (HVar.fresh ~ty:(Type.arrow [ty; ty] ty) ()) in
  Alcotest.(check comp_test) "c < f (Y X a) b"
    Comparison.Lt (compare c (Term.app f [Term.app y [x; a]; b]));

  (* h (x y) > f a (x y) *)
  let f = Term.const ~ty:(Type.arrow [ty; ty] ty) f_ in
  let h = Term.const ~ty:(Type.arrow [ty] ty) h_ in
  let a = Term.const ~ty a_ in
  let x = Term.var (HVar.fresh ~ty:(Type.arrow [ty] ty) ()) in
  let y = Term.var (HVar.fresh ~ty ()) in
  Alcotest.(check comp_test) "h (x y) > f a (x y)"
    Comparison.Gt (compare (Term.app h [Term.app x [y]]) (Term.app f [a; Term.app x [y]]));

  (* forall x. x > h a a a *)
  let h = Term.const ~ty:(Type.arrow [ty;ty;ty] ty) h_ in
  let a = Term.const ~ty a_ in
<<<<<<< HEAD
  Alcotest.(check comp_test) "forall x. x > h a a a"
    Comparison.Gt
=======
  Alcotest.(check comp_test) "fun y. forall x. x < forall x. x"
>>>>>>> cf8ea447
    (compare 
      (Term.app_builtin ~ty:Type.prop Builtin.ForallConst [Term.of_ty Type.prop; Term.fun_l [Type.prop] (Term.bvar ~ty:Type.prop 0)]) 
      (Term.app h [a;a;a]));

<<<<<<< HEAD
  (* fun y. forall x. x < h a a a *)
  let h = Term.const ~ty:(Type.arrow [ty;ty;ty] ty) h_ in
  let a = Term.const ~ty a_ in
  Alcotest.(check comp_test) "fun y. forall x. x < h a a a"
    Comparison.Lt
    (compare 
      (Term.fun_l [ty]
        (Term.app_builtin ~ty:Type.prop Builtin.ForallConst [Term.of_ty Type.prop; Term.fun_l [Type.prop] (Term.bvar ~ty:Type.prop 0)]) 
      )
      (Term.app h [a;a;a]));
=======
  (* fun y. forall x. x > forall x. x *)
  let forall_x_x = 
    (Term.app_builtin ~ty:Type.prop Builtin.ForallConst [Term.of_ty Type.prop; Term.fun_l [Type.prop] (Term.bvar ~ty:Type.prop 0)])
  in
  Alcotest.(check comp_test) "fun y. forall x. x < forall x. x"
    (compare (Term.fun_l [ty] (forall_x_x)) (forall_x_x)) Comparison.Lt;
>>>>>>> cf8ea447

  (* fun y. z <=>? z (Variables above and below lambdas need to be treated as if they were different variables) *)
  let z = Term.var (HVar.fresh ~ty ()) in
  Alcotest.(check comp_test) "fun y. z <=>? z"
    Comparison.Incomparable (compare (Term.fun_l [ty] z) z);

  (* f z > z *)
  let f = Term.const ~ty:(Type.arrow [ty] ty) f_ in
  let z = Term.var (HVar.fresh ~ty ()) in
  Alcotest.(check comp_test) "f z > z"
    Comparison.Gt (compare (Term.app f [z]) z);

  (* z a <=>? z (Because of fluidity) *)
  let a = Term.const ~ty a_ in
  let z = Term.var (HVar.fresh ~ty:(Type.arrow [ty] ty) ()) in
  Alcotest.(check comp_test) "z a <=>? z"
    Comparison.Incomparable (compare (Term.app z [a]) z);

  (* lam x. z x a <=>? z (Because of fluidity) *)
  let a = Term.const ~ty a_ in
  let z = Term.var (HVar.fresh ~ty:(Type.arrow [ty; ty] ty) ()) in
  Alcotest.(check comp_test) "lam x. z x a <=>? z"
    Comparison.Incomparable (compare (Term.fun_l [ty] (Term.app z [Term.bvar ~ty 0; a])) z);

  (* complexity *)
  let rec pow n f x =
    if n = 0 then x else pow (n - 1) f (f x)
  in
  let a = Term.const ~ty a_ in
  let b = Term.const ~ty b_ in
  let f = Term.const ~ty:(Type.arrow [ty] ty) f_ in
  let n = 10000 in
  Alcotest.(check comp_test) "f^n b > f^n a"
    Comparison.Gt (compare (pow n (fun t -> Term.app f [t]) b) (pow n (fun t -> Term.app f [t]) a));

  (* polymorphic example *)
  let funty_ = (ID.make "funty") in
  let appty = Type.forall_n 2 (Type.arrow [Type.app funty_ [Type.bvar 1; Type.bvar 0]; Type.bvar 1] (Type.bvar 0)) in
  let app_ = ID.make "app" in
  let app = T.const ~ty:appty app_ in
  let add_ = ID.make "add" in
  let add = T.const ~ty:(Type.app funty_ [ty;Type.app funty_ [ty;ty]]) add_ in
  let s_ = ID.make "s" in
  let s = T.const ~ty:(Type.app funty_ [ty;ty]) s_ in
  let k_ = ID.make "k" in
  let k = T.const ~ty k_ in
  let zero_ = ID.make "zero" in
  let zero = T.const ~ty zero_ in
  let ty1 = Term.of_ty ty in
  let ty2 = Term.of_ty (Type.app funty_ [ty; ty]) in
  let ord = O.derived_ho_kbo ~ignore_quans_under_lam:true
      (Precedence.create ~weight Precedence.Constr.alpha [add_; app_; funty_; k_; s_; zero_]) in
  let x = Term.var (HVar.fresh ~ty ()) in
  let y = Term.var (HVar.fresh ~ty ()) in
  let compare = O.compare ord in
  (*app (app add (app s zero)) k > app (app add zero)(app s k)*)
  Alcotest.(check comp_test)
    "… > …"
    Comparison.Gt
    (compare
                  (T.app app [ty1; ty1; T.app app [ty1; ty2; add; (T.app app [ty1; ty1; s; zero])]; k])
                  (T.app app [ty1; ty1; T.app app [ty1; ty2; add; zero]; T.app app [ty1; ty1; s; k]])
               );
  (*app (app add (app s x)) y > app (app add x)(app s y)*)
  Alcotest.(check comp_test) 
    "… > …"
    Comparison.Gt
    (compare
                   (T.app app [ty1; ty1; T.app app [ty1; ty2; add; (T.app app [ty1; ty1; s; x])]; y])
                   (T.app app [ty1; ty1; T.app app [ty1; ty2; add; x]; T.app app [ty1; ty1; s; y]])
                )

let test_lambdafree_kbo = "ordering.lambdafree_kbo", `Quick, fun () ->
  (* alphabetical precedence, h has weight 2, all other symbols weight 1*)
  let weight id = (if id=h_ then Precedence.Weight.add Precedence.Weight.one Precedence.Weight.one else Precedence.Weight.one) in
  let ord = O.lambdafree_kbo (Precedence.create ~weight Precedence.Constr.alpha [a_; b_; c_; d_; e_; f_; g_; h_]) in
  let compare = O.compare ord in

  (* h (x y) > f y (x a) *)
  let f = Term.const ~ty:(Type.arrow [ty; ty] ty) f_ in
  let h = Term.const ~ty:(Type.arrow [ty] ty) h_ in
  let a = Term.const ~ty a_ in
  let x = Term.var (HVar.fresh ~ty:(Type.arrow [ty] ty) ()) in
  let y = Term.var (HVar.fresh ~ty ()) in
  Alcotest.(check comp_test) "h (x y) > f y (x a)" Comparison.Gt (compare (Term.app h [Term.app x [y]]) (Term.app f [y; Term.app x [a]]));

  (* polymorphic example *)
  let funty_ = (ID.make "funty") in
  let appty = Type.forall_n 2 (Type.arrow [Type.app funty_ [Type.bvar 1; Type.bvar 0]; Type.bvar 1] (Type.bvar 0)) in
  let app_ = ID.make "app" in
  let app = T.const ~ty:appty app_ in
  let add_ = ID.make "add" in
  let add = T.const ~ty:(Type.app funty_ [ty;Type.app funty_ [ty;ty]]) add_ in
  let s_ = ID.make "s" in
  let s = T.const ~ty:(Type.app funty_ [ty;ty]) s_ in
  let k_ = ID.make "k" in
  let k = T.const ~ty k_ in
  let zero_ = ID.make "zero" in
  let zero = T.const ~ty zero_ in
  let ty1 = Term.of_ty ty in
  let ty2 = Term.of_ty (Type.app funty_ [ty; ty]) in
  let ord = O.lambdafree_kbo (Precedence.create ~weight Precedence.Constr.alpha [add_; app_; funty_; k_; s_; zero_]) in
  let x = Term.var (HVar.fresh ~ty ()) in
  let y = Term.var (HVar.fresh ~ty ()) in
  let compare = O.compare ord in
  (*app (app add (app s zero)) k > app (app add zero)(app s k)*)
  Alcotest.(check comp_test) "app (app add (app s zero)) k > app (app add zero)(app s k)"
    Comparison.Gt
    (compare
      (T.app app [ty1; ty1; T.app app [ty1; ty2; add; (T.app app [ty1; ty1; s; zero])]; k])
      (T.app app [ty1; ty1; T.app app [ty1; ty2; add; zero]; T.app app [ty1; ty1; s; k]])
    );
  (*app (app add (app s x)) y > app (app add x)(app s y)*)
  Alcotest.(check comp_test) "app (app add (app s x)) y > app (app add x)(app s y)"
    Comparison.Gt
    (compare
          (T.app app [ty1; ty1; T.app app [ty1; ty2; add; (T.app app [ty1; ty1; s; x])]; y])
          (T.app app [ty1; ty1; T.app app [ty1; ty2; add; x]; T.app app [ty1; ty1; s; y]])
      )

let test_lambda_kbo = "ordering.lambda_kbo", `Quick, fun () ->
  (* alphabetical precedence, h has weight 2, all other symbols weight 1 *)
  let weight id = (if id=h_ then Precedence.Weight.add Precedence.Weight.one Precedence.Weight.one else Precedence.Weight.one) in
  let ord = O.lambda_kbo
      (Precedence.create ~weight Precedence.Constr.alpha [a_; b_; c_; d_; e_; f_; g_; h_]) in
  let compare = O.compare ord in

  (* b > a *)
  let a = Term.const ~ty a_ in
  let b = Term.const ~ty b_ in
  Alcotest.(check comp_test) "b > a"
    Comparison.Gt (compare b a);

  (* f b > f a *)
  let a = Term.const ~ty a_ in
  let b = Term.const ~ty b_ in
  let f = Term.const ~ty:(Type.arrow [ty] ty) f_ in
  Alcotest.(check comp_test) "f b > f a"
    Comparison.Gt (compare (Term.app f [b]) (Term.app f [a]));

  (* f b a > f a b *)
  let a = Term.const ~ty a_ in
  let b = Term.const ~ty b_ in
  let f = Term.const ~ty:(Type.arrow [ty; ty] ty) f_ in
  Alcotest.(check comp_test) "f b a > f a b"
    Comparison.Gt (compare (Term.app f [b; a]) (Term.app f [a; b]));

  (* z b >= z a *)
  let a = Term.const ~ty a_ in
  let b = Term.const ~ty b_ in
  let z = Term.var (HVar.fresh ~ty:(Type.arrow [ty] ty) ()) in
  Alcotest.(check comp_test) "z b >= z a"
    Comparison.Geq (compare (Term.app z [b]) (Term.app z [a]));

  (* z g >= z f *)
  let f = Term.const ~ty:(Type.arrow [ty] ty) f_ in
  let g = Term.const ~ty:(Type.arrow [ty] ty) g_ in
  let z = Term.var (HVar.fresh ~ty:(Type.arrow [Type.arrow [ty] ty] ty) ()) in
  Alcotest.(check comp_test) "z g >= z f"
    Comparison.Geq (compare (Term.app z [g]) (Term.app z [f]));

  (* z h <=>? z f (due to weight difference) *)
  let f = Term.const ~ty:(Type.arrow [ty] ty) f_ in
  let h = Term.const ~ty:(Type.arrow [ty] ty) h_ in
  let z = Term.var (HVar.fresh ~ty:(Type.arrow [Type.arrow [ty] ty] ty) ()) in
  Alcotest.(check comp_test) "z h <=>? z f"
    Comparison.Incomparable (compare (Term.app z [h]) (Term.app z [f]));

  (* z b c e >= z a c d *)
  let a = Term.const ~ty a_ in
  let b = Term.const ~ty b_ in
  let c = Term.const ~ty c_ in
  let d = Term.const ~ty d_ in
  let e = Term.const ~ty e_ in
  let z = Term.var (HVar.fresh ~ty:(Type.arrow [ty; ty; ty] ty) ()) in
  Alcotest.(check comp_test) "z b c e >= z a c d"
    Comparison.Geq (compare (Term.app z [b; c; e]) (Term.app z [a; c; d]));

  (* z b a <=>? z a b *)
  let a = Term.const ~ty a_ in
  let b = Term.const ~ty b_ in
  let z = Term.var (HVar.fresh ~ty:(Type.arrow [ty; ty] ty) ()) in
  Alcotest.(check comp_test) "z b a <=>? z a b"
    Comparison.Incomparable (compare (Term.app z [b; a]) (Term.app z [a; b]));

  (* c < f (Y X a) b *)
  let f = Term.const ~ty:(Type.arrow [ty; ty] ty) f_ in
  let a = Term.const ~ty a_ in
  let b = Term.const ~ty b_ in
  let c = Term.const ~ty c_ in
  let x = Term.var (HVar.fresh ~ty ()) in
  let y = Term.var (HVar.fresh ~ty:(Type.arrow [ty; ty] ty) ()) in
  Alcotest.(check comp_test) "c < f (Y X a) b"
    Comparison.Lt (compare c (Term.app f [Term.app y [x; a]; b]));

  (* h (x y) > f a (x y) *)
  let f = Term.const ~ty:(Type.arrow [ty; ty] ty) f_ in
  let h = Term.const ~ty:(Type.arrow [ty] ty) h_ in
  let a = Term.const ~ty a_ in
  let x = Term.var (HVar.fresh ~ty:(Type.arrow [ty] ty) ()) in
  let y = Term.var (HVar.fresh ~ty ()) in
  Alcotest.(check comp_test) "h (x y) > f a (x y)"
    Comparison.Gt (compare (Term.app h [Term.app x [y]]) (Term.app f [a; Term.app x [y]]));

  (* forall x. x > h a a a *)
  let h = Term.const ~ty:(Type.arrow [ty;ty;ty] ty) h_ in
  let a = Term.const ~ty a_ in
  Alcotest.(check comp_test) "forall x. x > h a a a"
    Comparison.Gt
    (compare 
      (Term.app_builtin ~ty:Type.prop Builtin.ForallConst [Term.of_ty Type.prop; Term.fun_l [Type.prop] (Term.bvar ~ty:Type.prop 0)]) 
      (Term.app h [a;a;a]));

  (* fun y. forall x. x > h a a a (cf. derived_ho_kbo) *)
  let h = Term.const ~ty:(Type.arrow [ty;ty;ty] ty) h_ in
  let a = Term.const ~ty a_ in
  Alcotest.(check comp_test) "fun y. forall x. x > h a a a"
    Comparison.Gt
    (compare 
      (Term.fun_l [ty]
        (Term.app_builtin ~ty:Type.prop Builtin.ForallConst [Term.of_ty Type.prop; Term.fun_l [Type.prop] (Term.bvar ~ty:Type.prop 0)])
      )
      (Term.app h [a;a;a]));

  (* fun y. z > z (cf. derived_ho_kbo) *)
  let z = Term.var (HVar.fresh ~ty ()) in
  Alcotest.(check comp_test) "fun y. z > z"
    Comparison.Gt (compare (Term.fun_l [ty] z) z);

  (* f z > z *)
  let f = Term.const ~ty:(Type.arrow [ty] ty) f_ in
  let z = Term.var (HVar.fresh ~ty ()) in
  Alcotest.(check comp_test) "f z > z"
    Comparison.Gt (compare (Term.app f [z]) z);

  (* z a < z *)
  let a = Term.const ~ty a_ in
  let z = Term.var (HVar.fresh ~ty:(Type.arrow [ty] ty) ()) in
  Alcotest.(check comp_test) "z a < z"
    Comparison.Lt (compare (Term.app z [a]) z);

  (* lam x. z x a < z *)
  let a = Term.const ~ty a_ in
  let z = Term.var (HVar.fresh ~ty:(Type.arrow [ty; ty] ty) ()) in
  Alcotest.(check comp_test) "lam x. z x a < z"
    Comparison.Lt (compare (Term.fun_l [ty] (Term.app z [Term.bvar ~ty 0; a])) z);

  (* z a <=>? false *)
  let a = Term.const ~ty a_ in
  let z = Term.var (HVar.fresh ~ty:(Type.arrow [ty] ty) ()) in
  Alcotest.(check comp_test) "z a <=>? false"
    Comparison.Incomparable (compare (Term.app z [a])
      (Term.app_builtin ~ty:Type.prop Builtin.False []));

  (* z a >= true *)
  let a = Term.const ~ty a_ in
  let z = Term.var (HVar.fresh ~ty:(Type.arrow [ty] ty) ()) in
  Alcotest.(check comp_test) "z a >= true"
    Comparison.Geq (compare (Term.app z [a])
      (Term.app_builtin ~ty:Type.prop Builtin.True []));

  (* y (z a) <=>? z (y a) *)
  let a = Term.const ~ty a_ in
  let y = Term.var (HVar.fresh ~ty:(Type.arrow [ty] ty) ()) in
  let z = Term.var (HVar.fresh ~ty:(Type.arrow [ty] ty) ()) in
  Alcotest.(check comp_test) "y (z a) <=>? z (y a)"
    Comparison.Incomparable (compare
      (Term.app y [Term.app z [a]])
      (Term.app z [Term.app y [a]]));

  (* f (y (z a)) <=>? z (y a) *)
  let a = Term.const ~ty a_ in
  let f = Term.const ~ty:(Type.arrow [ty] ty) f_ in
  let y = Term.var (HVar.fresh ~ty:(Type.arrow [ty] ty) ()) in
  let z = Term.var (HVar.fresh ~ty:(Type.arrow [ty] ty) ()) in
  Alcotest.(check comp_test) "f (y (z a)) < z (y a)"
    Comparison.Incomparable (compare
      (Term.app f [Term.app y [Term.app z [a]]])
      (Term.app z [Term.app y [a]]));

  (* complexity *)
  let rec pow n f x =
    if n = 0 then x else pow (n - 1) f (f x)
  in
  let a = Term.const ~ty a_ in
  let b = Term.const ~ty b_ in
  let f = Term.const ~ty:(Type.arrow [ty] ty) f_ in
  let n = 10000 in
  Alcotest.(check comp_test) "f^n b > f^n a"
    Comparison.Gt (compare (pow n (fun t -> Term.app f [t]) b) (pow n (fun t -> Term.app f [t]) a));

  (* maximal sides of a literal *)

  (* a = b *)
  let a = Term.const ~ty a_ in
  let b = Term.const ~ty b_ in
  let a_eq_b = Literal.mk_eq a b in
  let b_eq_a = Literal.mk_eq b a in
  Alcotest.(check bool) "b is max of a = b"
    true (CCList.equal T.equal (Literal.Comp.max_terms ~ord a_eq_b) [b]);
  Alcotest.(check bool) "b is max of b = a"
    true (CCList.equal T.equal (Literal.Comp.max_terms ~ord b_eq_a) [b]);

  (* z a = z b *)
  let a = Term.const ~ty a_ in
  let b = Term.const ~ty b_ in
  let z = Term.var (HVar.fresh ~ty:(Type.arrow [ty] ty) ()) in
  let za = Term.app z [a] in
  let zb = Term.app z [b] in
  let za_eq_zb = Literal.mk_eq za zb in
  let zb_eq_za = Literal.mk_eq zb za in
  Alcotest.(check bool) "z b is max of z a = z b"
    true (CCList.equal T.equal (Literal.Comp.max_terms ~ord za_eq_zb) [zb]);
  Alcotest.(check bool) "z b is max of z b = z a"
    true (CCList.equal T.equal (Literal.Comp.max_terms ~ord zb_eq_za) [zb]);

  (* maximal literals *)

  (* (f b (z b) = b) > (f b (z a) = a) *)
  let a = Term.const ~ty a_ in
  let b = Term.const ~ty b_ in
  let f = Term.const ~ty:(Type.arrow [ty; ty] ty) f_ in
  let z = Term.var (HVar.fresh ~ty:(Type.arrow [ty] ty) ()) in
  let fbzb_eq_b = Literal.mk_eq (Term.app f [b; Term.app z [b]]) b in
  let fbza_eq_a = Literal.mk_eq (Term.app f [b; Term.app z [a]]) a in
  Alcotest.(check comp_test) "(f b (z b) = b) > (f b (z a) = a)"
    Comparison.Gt (Literal.Comp.compare ~ord fbzb_eq_b fbza_eq_a);

  (* (f b (z b) = f b (z a)) > (f b (z a) = a) *)
  let a = Term.const ~ty a_ in
  let b = Term.const ~ty b_ in
  let f = Term.const ~ty:(Type.arrow [ty; ty] ty) f_ in
  let z = Term.var (HVar.fresh ~ty:(Type.arrow [ty] ty) ()) in
  let fbzb_eq_fbza = Literal.mk_eq (Term.app f [b; Term.app z [b]]) (Term.app f [b; Term.app z [a]]) in
  let fbza_eq_a = Literal.mk_eq (Term.app f [b; Term.app z [a]]) a in
  Alcotest.(check comp_test) "(f b (z b) = f b (z a)) > (f b (z a) = a)"
    Comparison.Gt (Literal.Comp.compare ~ord fbzb_eq_fbza fbza_eq_a);

  (* (f b (z b) = y b) >= (f b (z a) = y a) *)
  let a = Term.const ~ty a_ in
  let b = Term.const ~ty b_ in
  let f = Term.const ~ty:(Type.arrow [ty; ty] ty) f_ in
  let y = Term.var (HVar.fresh ~ty:(Type.arrow [ty] ty) ()) in
  let z = Term.var (HVar.fresh ~ty:(Type.arrow [ty] ty) ()) in
  let fbzb_eq_yb = Literal.mk_eq (Term.app f [b; Term.app z [b]]) (Term.app y [b]) in
  let fbza_eq_ya = Literal.mk_eq (Term.app f [b; Term.app z [a]]) (Term.app y [a]) in
  Alcotest.(check comp_test) "(f b (z b) = y b) >= (f b (z a) = y a)"
    Comparison.Geq (Literal.Comp.compare ~ord fbzb_eq_yb fbza_eq_ya);

  (* (f b (z b) = z b) >= (f b (z a) = z a) *)
  let a = Term.const ~ty a_ in
  let b = Term.const ~ty b_ in
  let f = Term.const ~ty:(Type.arrow [ty; ty] ty) f_ in
  let z = Term.var (HVar.fresh ~ty:(Type.arrow [ty] ty) ()) in
  let fbzb_eq_zb = Literal.mk_eq (Term.app f [b; Term.app z [b]]) (Term.app z [b]) in
  let fbza_eq_za = Literal.mk_eq (Term.app f [b; Term.app z [a]]) (Term.app z [a]) in
  Alcotest.(check comp_test) "(f b (z b) = z b) >= (f b (z a) = z a)"
    Comparison.Geq (Literal.Comp.compare ~ord fbzb_eq_zb fbza_eq_za);

  (* (f b (z a) = b) <=>? (f b (z b) = a) *)
  let a = Term.const ~ty a_ in
  let b = Term.const ~ty b_ in
  let f = Term.const ~ty:(Type.arrow [ty; ty] ty) f_ in
  let z = Term.var (HVar.fresh ~ty:(Type.arrow [ty] ty) ()) in
  let fbza_eq_b = Literal.mk_eq (Term.app f [b; Term.app z [a]]) b in
  let fbzb_eq_a = Literal.mk_eq (Term.app f [b; Term.app z [b]]) a in
  Alcotest.(check comp_test) "f b (z a) = b <=>? f b (z b) = a"
    Comparison.Incomparable (Literal.Comp.compare ~ord fbza_eq_b fbzb_eq_a);

  (* polymorphic example *)

  let funty_ = (ID.make "funty") in
  let appty = Type.forall_n 2 (Type.arrow [Type.app funty_ [Type.bvar 1; Type.bvar 0]; Type.bvar 1] (Type.bvar 0)) in
  let app_ = ID.make "app" in
  let app = T.const ~ty:appty app_ in
  let add_ = ID.make "add" in
  let add = T.const ~ty:(Type.app funty_ [ty;Type.app funty_ [ty;ty]]) add_ in
  let s_ = ID.make "s" in
  let s = T.const ~ty:(Type.app funty_ [ty;ty]) s_ in
  let k_ = ID.make "k" in
  let k = T.const ~ty k_ in
  let zero_ = ID.make "zero" in
  let zero = T.const ~ty zero_ in
  let ty1 = Term.of_ty ty in
  let ty2 = Term.of_ty (Type.app funty_ [ty; ty]) in
  let ord = O.lambda_kbo
      (Precedence.create ~weight Precedence.Constr.alpha [add_; app_; funty_; k_; s_; zero_]) in
  let x = Term.var (HVar.fresh ~ty ()) in
  let y = Term.var (HVar.fresh ~ty ()) in
  let compare = O.compare ord in
  (*app (app add (app s zero)) k > app (app add zero)(app s k)*)
  Alcotest.(check comp_test)
    "… > …"
    Comparison.Gt
    (compare
                  (T.app app [ty1; ty1; T.app app [ty1; ty2; add; (T.app app [ty1; ty1; s; zero])]; k])
                  (T.app app [ty1; ty1; T.app app [ty1; ty2; add; zero]; T.app app [ty1; ty1; s; k]])
               );
  (*app (app add (app s x)) y > app (app add x)(app s y)*)
  Alcotest.(check comp_test) 
    "… > …"
    Comparison.Gt
    (compare
                   (T.app app [ty1; ty1; T.app app [ty1; ty2; add; (T.app app [ty1; ty1; s; x])]; y])
                   (T.app app [ty1; ty1; T.app app [ty1; ty2; add; x]; T.app app [ty1; ty1; s; y]])
                )

let test_lambda_lpo = "ordering.lambda_lpo", `Quick, fun () ->
  let ord = O.lambda_lpo (Precedence.default [a_; b_; c_; d_; e_; f_; g_; h_]) in
  let compare = O.compare ord in

  (* b > a *)
  let a = Term.const ~ty a_ in
  let b = Term.const ~ty b_ in
  Alcotest.(check comp_test) "b > a"
    Comparison.Gt (compare b a);

  (* f b > f a *)
  let a = Term.const ~ty a_ in
  let b = Term.const ~ty b_ in
  let f = Term.const ~ty:(Type.arrow [ty] ty) f_ in
  Alcotest.(check comp_test) "f b > f a"
    Comparison.Gt (compare (Term.app f [b]) (Term.app f [a]));

  (* f b a > f a b *)
  let a = Term.const ~ty a_ in
  let b = Term.const ~ty b_ in
  let f = Term.const ~ty:(Type.arrow [ty; ty] ty) f_ in
  Alcotest.(check comp_test) "f b a > f a b"
    Comparison.Gt (compare (Term.app f [b; a]) (Term.app f [a; b]));

  (* x a <= x b *)
  let a = Term.const ~ty a_ in
  let b = Term.const ~ty b_ in
  let x = Term.var (HVar.fresh ~ty:(Type.arrow [ty] ty) ()) in
  Alcotest.(check comp_test) "x a <= x b"
    Comparison.Leq (compare (Term.app x [a]) (Term.app x [b]));

  (* f x y is incomparable with x y *)
  let f = Term.const ~ty:(Type.arrow [(Type.arrow [ty] ty); ty] ty) f_ in
  let x = Term.var (HVar.fresh ~ty:(Type.arrow [ty] ty) ()) in
  let y = Term.var (HVar.fresh ~ty ()) in
  Alcotest.(check comp_test) "f x y <=>? x y"
    Comparison.Incomparable (compare (Term.app f [x;y]) (Term.app x [y]));

  (* g x > f x x *)
  let f = Term.const ~ty:(Type.arrow [ty; ty] ty) f_ in
  let g = Term.const ~ty:(Type.arrow [ty] ty) g_ in
  let x = Term.var (HVar.fresh ~ty ()) in
  Alcotest.(check comp_test) "g x > f x x"
    Comparison.Gt (compare (Term.app g [x]) (Term.app f [x; x]));

  (* f (x b) > x a *)
  let f = Term.const ~ty:(Type.arrow [ty] ty) f_ in
  let x = Term.var (HVar.fresh ~ty:(Type.arrow [ty] ty)  ()) in
  let a = Term.const ~ty a_ in
  let b = Term.const ~ty b_ in
  Alcotest.(check comp_test) "f (x b) > x a"
    Comparison.Gt (compare (Term.app f [Term.app x [b]]) (Term.app x [a]));

  (* f (x a) > x a *)
  let f = Term.const ~ty:(Type.arrow [ty] ty) f_ in
  let x = Term.var (HVar.fresh ~ty:(Type.arrow [ty] ty)  ()) in
  let a = Term.const ~ty a_ in
  Alcotest.(check comp_test) "f (x a) > x a"
    Comparison.Gt (compare (Term.app f [Term.app x [a]]) (Term.app x [a]));

  (* f b b > f a (test for eta-expansion) *)
  let f = Term.const ~ty:(Type.arrow [ty; ty] ty) f_ in
  let a = Term.const ~ty a_ in
  let b = Term.const ~ty b_ in
  Alcotest.(check comp_test) "f b b > f a"
    Comparison.Gt (compare (Term.app f [b; b]) (Term.app f [a]));

  (* z g <=>? z f *)
  let f = Term.const ~ty:(Type.arrow [ty] ty) f_ in
  let g = Term.const ~ty:(Type.arrow [ty] ty) g_ in
  let z = Term.var (HVar.fresh ~ty:(Type.arrow [Type.arrow [ty] ty] ty) ()) in
  Alcotest.(check comp_test) "z g <=>? z f"
    Comparison.Incomparable (compare (Term.app z [g]) (Term.app z [f]));

  (* z b c e >= z a c d *)
  let a = Term.const ~ty a_ in
  let b = Term.const ~ty b_ in
  let c = Term.const ~ty c_ in
  let d = Term.const ~ty d_ in
  let e = Term.const ~ty e_ in
  let z = Term.var (HVar.fresh ~ty:(Type.arrow [ty; ty; ty] ty) ()) in
  Alcotest.(check comp_test) "z b c e >= z a c d"
    Comparison.Geq (compare (Term.app z [b; c; e]) (Term.app z [a; c; d]));

  (* z b a <=>? z a b *)
  let a = Term.const ~ty a_ in
  let b = Term.const ~ty b_ in
  let z = Term.var (HVar.fresh ~ty:(Type.arrow [ty; ty] ty) ()) in
  Alcotest.(check comp_test) "z b a <=>? z a b"
    Comparison.Incomparable (compare (Term.app z [b; a]) (Term.app z [a; b]));

  (* c < f (Y X a) b *)
  let f = Term.const ~ty:(Type.arrow [ty; ty] ty) f_ in
  let a = Term.const ~ty a_ in
  let b = Term.const ~ty b_ in
  let c = Term.const ~ty c_ in
  let x = Term.var (HVar.fresh ~ty ()) in
  let y = Term.var (HVar.fresh ~ty:(Type.arrow [ty; ty] ty) ()) in
  Alcotest.(check comp_test) "c < f (Y X a) b"
    Comparison.Lt (compare c (Term.app f [Term.app y [x; a]; b]));

  (* h (x y) > f a (x y) *)
  let f = Term.const ~ty:(Type.arrow [ty; ty] ty) f_ in
  let h = Term.const ~ty:(Type.arrow [ty] ty) h_ in
  let a = Term.const ~ty a_ in
  let x = Term.var (HVar.fresh ~ty:(Type.arrow [ty] ty) ()) in
  let y = Term.var (HVar.fresh ~ty ()) in
  Alcotest.(check comp_test) "h (x y) > f a (x y)"
    Comparison.Gt (compare (Term.app h [Term.app x [y]]) (Term.app f [a; Term.app x [y]]));

  (* forall x. x < h a a a *)
  let h = Term.const ~ty:(Type.arrow [ty;ty;ty] ty) h_ in
  let a = Term.const ~ty a_ in
  Alcotest.(check comp_test) "forall x. x < h a a a"
    Comparison.Lt
    (compare 
      (Term.app_builtin ~ty:Type.prop Builtin.ForallConst [Term.of_ty Type.prop; Term.fun_l [Type.prop] (Term.bvar ~ty:Type.prop 0)]) 
      (Term.app h [a;a;a]));

  (* fun y. forall x. x < h a a a *)
  let h = Term.const ~ty:(Type.arrow [ty;ty;ty] ty) h_ in
  let a = Term.const ~ty a_ in
  Alcotest.(check comp_test) "fun y. forall x. x < h a a a"
    Comparison.Lt
    (compare 
      (Term.fun_l [ty]
        (Term.app_builtin ~ty:Type.prop Builtin.ForallConst [Term.of_ty Type.prop; Term.fun_l [Type.prop] (Term.bvar ~ty:Type.prop 0)])
      )
      (Term.app h [a;a;a]));

  (* fun y. z > z *)
  let z = Term.var (HVar.fresh ~ty ()) in
  Alcotest.(check comp_test) "fun y. z > z"
    Comparison.Gt (compare (Term.fun_l [ty] z) z);

  (* f z > z *)
  let f = Term.const ~ty:(Type.arrow [ty] ty) f_ in
  let z = Term.var (HVar.fresh ~ty ()) in
  Alcotest.(check comp_test) "f z > z"
    Comparison.Gt (compare (Term.app f [z]) z);

  (* z a <=>? z *)
  let a = Term.const ~ty a_ in
  let z = Term.var (HVar.fresh ~ty:(Type.arrow [ty] ty) ()) in
  Alcotest.(check comp_test) "z a <=>? z"
    Comparison.Incomparable (compare (Term.app z [a]) z);

  (* lam x y. z x a >= z *)
  let a = Term.const ~ty a_ in
  let z = Term.var (HVar.fresh ~ty:(Type.arrow [ty; ty] ty) ()) in
  Alcotest.(check comp_test) "lam x y. z x a >= z"
    Comparison.Geq (compare (Term.fun_l [ty] (Term.fun_l [ty] (Term.app z [Term.bvar ~ty 1; a]))) z);

  (* z a <=>? false *)
  let a = Term.const ~ty a_ in
  let z = Term.var (HVar.fresh ~ty:(Type.arrow [ty] ty) ()) in
  Alcotest.(check comp_test) "z a <=>? false"
    Comparison.Incomparable (compare (Term.app z [a])
      (Term.app_builtin ~ty:Type.prop Builtin.False []));

  (* z a <=>? true *)
  let a = Term.const ~ty a_ in
  let z = Term.var (HVar.fresh ~ty:(Type.arrow [ty] ty) ()) in
  Alcotest.(check comp_test) "z a <=>? true"
    Comparison.Incomparable (compare (Term.app z [a])
      (Term.app_builtin ~ty:Type.prop Builtin.True []));

  (* y (z a) <=>? z (y a) *)
  let a = Term.const ~ty a_ in
  let y = Term.var (HVar.fresh ~ty:(Type.arrow [ty] ty) ()) in
  let z = Term.var (HVar.fresh ~ty:(Type.arrow [ty] ty) ()) in
  Alcotest.(check comp_test) "y (z a) <=>? z (y a)"
    Comparison.Incomparable (compare
      (Term.app y [Term.app z [a]])
      (Term.app z [Term.app y [a]]));

  (* f (y (z a)) <=>? z (y a) *)
  let a = Term.const ~ty a_ in
  let f = Term.const ~ty:(Type.arrow [ty] ty) f_ in
  let y = Term.var (HVar.fresh ~ty:(Type.arrow [ty] ty) ()) in
  let z = Term.var (HVar.fresh ~ty:(Type.arrow [ty] ty) ()) in
  Alcotest.(check comp_test) "f (y (z a)) < z (y a)"
    Comparison.Incomparable (compare
      (Term.app f [Term.app y [Term.app z [a]]])
      (Term.app z [Term.app y [a]]));

  (* complexity *)
  let rec pow n f x =
    if n = 0 then x else pow (n - 1) f (f x)
  in
  let a = Term.const ~ty a_ in
  let b = Term.const ~ty b_ in
  let f = Term.const ~ty:(Type.arrow [ty] ty) f_ in
  let n = 10000 in
  Alcotest.(check comp_test) "f^n b > f^n a"
    Comparison.Gt (compare (pow n (fun t -> Term.app f [t]) b) (pow n (fun t -> Term.app f [t]) a));

  (* maximal sides of a literal *)

  (* a = b *)
  let a = Term.const ~ty a_ in
  let b = Term.const ~ty b_ in
  let a_eq_b = Literal.mk_eq a b in
  let b_eq_a = Literal.mk_eq b a in
  Alcotest.(check bool) "b is max of a = b"
    true (CCList.equal T.equal (Literal.Comp.max_terms ~ord a_eq_b) [b]);
  Alcotest.(check bool) "b is max of b = a"
    true (CCList.equal T.equal (Literal.Comp.max_terms ~ord b_eq_a) [b]);

  (* z a = z b *)
  let a = Term.const ~ty a_ in
  let b = Term.const ~ty b_ in
  let z = Term.var (HVar.fresh ~ty:(Type.arrow [ty] ty) ()) in
  let za = Term.app z [a] in
  let zb = Term.app z [b] in
  let za_eq_zb = Literal.mk_eq za zb in
  let zb_eq_za = Literal.mk_eq zb za in
  Alcotest.(check bool) "z b is max of z a = z b"
    true (CCList.equal T.equal (Literal.Comp.max_terms ~ord za_eq_zb) [zb]);
  Alcotest.(check bool) "z b is max of z b = z a"
    true (CCList.equal T.equal (Literal.Comp.max_terms ~ord zb_eq_za) [zb]);

  (* maximal literals *)

  (* (f b (z b) = b) > (f b (z a) = a) *)
  let a = Term.const ~ty a_ in
  let b = Term.const ~ty b_ in
  let f = Term.const ~ty:(Type.arrow [ty; ty] ty) f_ in
  let z = Term.var (HVar.fresh ~ty:(Type.arrow [ty] ty) ()) in
  let fbzb_eq_b = Literal.mk_eq (Term.app f [b; Term.app z [b]]) b in
  let fbza_eq_a = Literal.mk_eq (Term.app f [b; Term.app z [a]]) a in
  Alcotest.(check comp_test) "(f b (z b) = b) > (f b (z a) = a)"
    Comparison.Gt (Literal.Comp.compare ~ord fbzb_eq_b fbza_eq_a);

  (* (f b (z b) = f b (z a)) > (f b (z a) = a) *)
  let a = Term.const ~ty a_ in
  let b = Term.const ~ty b_ in
  let f = Term.const ~ty:(Type.arrow [ty; ty] ty) f_ in
  let z = Term.var (HVar.fresh ~ty:(Type.arrow [ty] ty) ()) in
  let fbzb_eq_fbza = Literal.mk_eq (Term.app f [b; Term.app z [b]]) (Term.app f [b; Term.app z [a]]) in
  let fbza_eq_a = Literal.mk_eq (Term.app f [b; Term.app z [a]]) a in
  Alcotest.(check comp_test) "(f b (z b) = f b (z a)) > (f b (z a) = a)"
    Comparison.Gt (Literal.Comp.compare ~ord fbzb_eq_fbza fbza_eq_a);

  (* (f b (z b) = y b) >= (f b (z a) = y a) *)
  let a = Term.const ~ty a_ in
  let b = Term.const ~ty b_ in
  let f = Term.const ~ty:(Type.arrow [ty; ty] ty) f_ in
  let y = Term.var (HVar.fresh ~ty:(Type.arrow [ty] ty) ()) in
  let z = Term.var (HVar.fresh ~ty:(Type.arrow [ty] ty) ()) in
  let fbzb_eq_yb = Literal.mk_eq (Term.app f [b; Term.app z [b]]) (Term.app y [b]) in
  let fbza_eq_ya = Literal.mk_eq (Term.app f [b; Term.app z [a]]) (Term.app y [a]) in
  Alcotest.(check comp_test) "(f b (z b) = y b) >= (f b (z a) = y a)"
    Comparison.Geq (Literal.Comp.compare ~ord fbzb_eq_yb fbza_eq_ya);

  (* (f b (z b) = z b) >= (f b (z a) = z a) *)
  let a = Term.const ~ty a_ in
  let b = Term.const ~ty b_ in
  let f = Term.const ~ty:(Type.arrow [ty; ty] ty) f_ in
  let z = Term.var (HVar.fresh ~ty:(Type.arrow [ty] ty) ()) in
  let fbzb_eq_zb = Literal.mk_eq (Term.app f [b; Term.app z [b]]) (Term.app z [b]) in
  let fbza_eq_za = Literal.mk_eq (Term.app f [b; Term.app z [a]]) (Term.app z [a]) in
  Alcotest.(check comp_test) "(f b (z b) = z b) >= (f b (z a) = z a)"
    Comparison.Geq (Literal.Comp.compare ~ord fbzb_eq_zb fbza_eq_za);

  (* (f b (z a) = b) <=>? (f b (z b) = a) *)
  let a = Term.const ~ty a_ in
  let b = Term.const ~ty b_ in
  let f = Term.const ~ty:(Type.arrow [ty; ty] ty) f_ in
  let z = Term.var (HVar.fresh ~ty:(Type.arrow [ty] ty) ()) in
  let fbza_eq_b = Literal.mk_eq (Term.app f [b; Term.app z [a]]) b in
  let fbzb_eq_a = Literal.mk_eq (Term.app f [b; Term.app z [b]]) a in
  Alcotest.(check comp_test) "f b (z a) = b <=>? f b (z b) = a"
    Comparison.Incomparable (Literal.Comp.compare ~ord fbza_eq_b fbzb_eq_a);

  (* polymorphic example *)

  let funty_ = (ID.make "funty") in
  let appty = Type.forall_n 2 (Type.arrow [Type.app funty_ [Type.bvar 1; Type.bvar 0]; Type.bvar 1] (Type.bvar 0)) in
  let app_ = ID.make "app" in
  let app = T.const ~ty:appty app_ in
  let add_ = ID.make "add" in
  let add = T.const ~ty:(Type.app funty_ [ty;Type.app funty_ [ty;ty]]) add_ in
  let s_ = ID.make "s" in
  let s = T.const ~ty:(Type.app funty_ [ty;ty]) s_ in
  let k_ = ID.make "k" in
  let k = T.const ~ty k_ in
  let zero_ = ID.make "zero" in
  let zero = T.const ~ty zero_ in
  let ty1 = Term.of_ty ty in
  let ty2 = Term.of_ty (Type.app funty_ [ty; ty]) in
  let ord = O.lambda_lpo
    (Precedence.create Precedence.Constr.alpha [add_; app_; funty_; k_; s_; zero_]) in
  let x = Term.var (HVar.fresh ~ty ()) in
  let y = Term.var (HVar.fresh ~ty ()) in
  let compare = O.compare ord in
  (*app (app add (app s zero)) k > app (app add zero)(app s k)*)
  Alcotest.(check comp_test)
    "… > …"
    Comparison.Gt
    (compare
                  (T.app app [ty1; ty1; T.app app [ty1; ty2; add; (T.app app [ty1; ty1; s; zero])]; k])
                  (T.app app [ty1; ty1; T.app app [ty1; ty2; add; zero]; T.app app [ty1; ty1; s; k]])
               );
  (*app (app add (app s x)) y > app (app add x)(app s y)*)
  Alcotest.(check comp_test) 
    "… > …"
    Comparison.Gt
    (compare
                   (T.app app [ty1; ty1; T.app app [ty1; ty2; add; (T.app app [ty1; ty1; s; x])]; y])
                   (T.app app [ty1; ty1; T.app app [ty1; ty2; add; x]; T.app app [ty1; ty1; s; y]])
                )

let suite =
  [ test_derived_ho_rpo;
    test_derived_ho_kbo;
    test_lambdafree_rpo;
    test_lambdafree_kbo;
    test_lambda_kbo;
    test_lambda_lpo;
  ]

let props =
  CCList.flat_map
    (fun o ->
       [ check_ordering_inv_by_subst ~gen_t:ArTerm.default_ho_g o;
         check_ordering_trans ~arb_t:ArTerm.default_ho o;
         check_ordering_swap_args ~arb_t:ArTerm.default_ho o;
         check_ordering_subterm ~arb_t:ArTerm.default_ho o;
       ])
    [
      O.derived_ho_kbo ~ignore_quans_under_lam:true (Precedence.default []);
      O.derived_ho_rpo (Precedence.default []);
      O.lambda_kbo (Precedence.default []);
    ]
  @
  CCList.flat_map
    (fun o ->
       [ check_ordering_inv_by_subst ~gen_t:ArTerm.default_lfho_g o;
         check_ordering_trans ~arb_t:ArTerm.default_lfho o;
         check_ordering_swap_args ~arb_t:ArTerm.default_lfho o;
         check_ordering_subterm ~arb_t:ArTerm.default_lfho o;
       ])
    [
      O.lambdafree_kbo (Precedence.default []);
      O.lambdafree_rpo (Precedence.default []);
      O.epo (Precedence.default []);
    ]<|MERGE_RESOLUTION|>--- conflicted
+++ resolved
@@ -237,19 +237,11 @@
   let b = Term.const ~ty b_ in
   Alcotest.(check comp_test) "f a a > f b" Comparison.Gt (compare (Term.app f [a;a]) (Term.app f [b]))
 
-<<<<<<< HEAD
 let test_derived_ho_kbo = "ordering.derived_ho_kbo", `Quick, fun () ->
   (* alphabetical precedence, h has weight 2, all other symbols weight 1 *)
-  let weight id = (if id=h_ then Precedence.Weight.add Precedence.Weight.one Precedence.Weight.one else Precedence.Weight.one) in
+  let weight id = (if ID.equal id h_ then Precedence.Weight.add Precedence.Weight.one Precedence.Weight.one else Precedence.Weight.one) in
   let ord = O.derived_ho_kbo ~ignore_quans_under_lam:true
       (Precedence.create ~weight Precedence.Constr.alpha [a_; b_; c_; d_; e_; f_; g_; h_]) in
-=======
-let test_lambda_kbo = "ordering.lambda_kbo", `Quick, fun () ->
-  (* alphabetical precedence, h has weight 2, all other symbols weight 1*)
-  let weight id = (if ID.equal id h_ then Precedence.Weight.add Precedence.Weight.one Precedence.Weight.one else Precedence.Weight.one) in
-  let ord = O.lambda_kbo ~ignore_quans_under_lam:true
-      (Precedence.create ~weight Precedence.Constr.alpha [a_; b_; c_; f_; g_; h_]) in
->>>>>>> cf8ea447
   let compare = O.compare ord in
 
   (* b > a *)
@@ -308,35 +300,18 @@
   (* forall x. x > h a a a *)
   let h = Term.const ~ty:(Type.arrow [ty;ty;ty] ty) h_ in
   let a = Term.const ~ty a_ in
-<<<<<<< HEAD
   Alcotest.(check comp_test) "forall x. x > h a a a"
-    Comparison.Gt
-=======
-  Alcotest.(check comp_test) "fun y. forall x. x < forall x. x"
->>>>>>> cf8ea447
     (compare 
       (Term.app_builtin ~ty:Type.prop Builtin.ForallConst [Term.of_ty Type.prop; Term.fun_l [Type.prop] (Term.bvar ~ty:Type.prop 0)]) 
-      (Term.app h [a;a;a]));
-
-<<<<<<< HEAD
-  (* fun y. forall x. x < h a a a *)
-  let h = Term.const ~ty:(Type.arrow [ty;ty;ty] ty) h_ in
-  let a = Term.const ~ty a_ in
-  Alcotest.(check comp_test) "fun y. forall x. x < h a a a"
-    Comparison.Lt
-    (compare 
-      (Term.fun_l [ty]
-        (Term.app_builtin ~ty:Type.prop Builtin.ForallConst [Term.of_ty Type.prop; Term.fun_l [Type.prop] (Term.bvar ~ty:Type.prop 0)]) 
-      )
-      (Term.app h [a;a;a]));
-=======
-  (* fun y. forall x. x > forall x. x *)
+      (Term.app h [a;a;a]))
+      Comparison.Gt;
+
+  (* fun y. forall x. x < forall x. x *)
   let forall_x_x = 
     (Term.app_builtin ~ty:Type.prop Builtin.ForallConst [Term.of_ty Type.prop; Term.fun_l [Type.prop] (Term.bvar ~ty:Type.prop 0)])
   in
   Alcotest.(check comp_test) "fun y. forall x. x < forall x. x"
     (compare (Term.fun_l [ty] (forall_x_x)) (forall_x_x)) Comparison.Lt;
->>>>>>> cf8ea447
 
   (* fun y. z <=>? z (Variables above and below lambdas need to be treated as if they were different variables) *)
   let z = Term.var (HVar.fresh ~ty ()) in
