(** test terms *)

open Basic
open Symbols

module T = Terms
module H = Helpers
module S = FoSubst
module Unif = FoUnif
module Utils = FoUtils

let preds = ["p"; "q"; "r"; "s"]
let funs = ["f"; "g"; "h"]
let symbols = ["a"; "b"; "c"]

let arities =
  let tbl = Hashtbl.create 3 in
  Hashtbl.add tbl "f" 2;
  Hashtbl.add tbl "g" 1;
  Hashtbl.add tbl "h" 1;
  Hashtbl.add tbl "p" 1;
  Hashtbl.add tbl "q" 1;
  Hashtbl.add tbl "r" 2;
  Hashtbl.add tbl "s" 2;
  tbl

let ord = Orderings.default_ordering base_signature

(** Choose a symbol among the given list *)
let choose among =
  let s = mk_symbol (H.choose among) in
  ignore (ord#precedence#add_symbols [s]);
  s

(** random term *)
let random_term ?(ground=false) () =
  let depth = H.random_in 0 4 in
  let rec aux depth = match depth with
  | 0 -> random_leaf ()
  | n ->
    let head = random_fun_symbol () in
    let arity = Hashtbl.find arities (name_symbol head) in
    let subterms =
      Utils.times arity (fun _ -> aux (depth - (H.random_in 1 2)))
    in
    T.mk_node head univ_ subterms
  and random_leaf () =
    if ground || H.R.bool ()
      then T.mk_const (choose symbols) univ_
      else T.mk_var (H.random_in 0 3) univ_
  and random_fun_symbol () =
    let s = choose funs in
    s
  in aux depth

(** random bool-sorted term *)
let random_pred ?(ground=false) () =
  let p = choose preds in
  let arity = Hashtbl.find arities (name_symbol p) in
  if arity = 0
    then T.mk_const p bool_
    else T.mk_node p bool_ (Utils.times arity (random_term ~ground))

(** random pairs of terms *)
let random_pair () = (random_term (), random_term ())

(** check all variables are subterms *)
let check_subterm t = 
  let vars = T.vars t in
  match vars with
  | [] -> H.TestPreconditionFalse
  | vars ->
      if List.for_all (fun v -> T.member_term v t) vars
        then H.TestOk else H.TestFail t

(** check unification *)
let check_unif (t1, t2) =
  let offset = T.max_var (T.vars t1) + 1 in
  try
    let subst = Unif.unification S.id_subst (t1,0) (t2,offset) in
    if S.apply_subst subst (t1,0) == S.apply_subst subst (t2,offset)
      then H.TestOk else H.TestFail (t1, t2)
  with UnificationFailure -> H.TestPreconditionFalse

(** Check curry/uncurry *)
let check_curry t =
  let t' = T.curry t in
  Format.printf "@[<h>curry %a = %a@]@." !T.pp_term#pp t !T.pp_term#pp t';
  let t'' = T.uncurry t' in
  Format.printf "@[<h>uncurry %a = %a@]@." !T.pp_term#pp t' !T.pp_term#pp t'';
  if t'' == t then H.TestOk else H.TestFail (T.mk_eq t' t'')

<<<<<<< HEAD
=======
(** Check AC-matching *)
let check_ac_matching () =
  let x = T.mk_var 1 bool_
  and y = T.mk_var 2 bool_
  and z = T.mk_var 3 bool_
  and x4 = T.mk_var 4 univ_ in
  let t1 = T.mk_node (mk_symbol "f1") univ_ [T.mk_const (mk_symbol "a1") univ_]
  and t2 = T.mk_node (mk_symbol "f1") univ_ [T.mk_const (mk_symbol "b1") univ_]
  and t3 = T.mk_node (mk_symbol "f1") univ_ [x4]
  and p1 = T.mk_const (mk_symbol "p1") bool_
  and p2 = T.mk_const (mk_symbol "p2") bool_
  and p3 = T.mk_const (mk_symbol "p3") bool_ in
  let t1 =
    T.mk_or
      (T.mk_or
        (T.mk_or x y)
        (T.mk_or z (T.mk_eq t1 t3)))
      p1
  and t2 =
    T.mk_or
      (T.mk_or p1 (T.mk_eq t2 t1))
      (T.mk_or
        (T.mk_or p1 p2)
        (T.mk_or y p3))
  in
  (* big *)
  Format.printf "AC-match @[<h>%a and %a@]@." !T.pp_term#pp t1 !T.pp_term#pp t2;
  Sequence.iter
    (fun subst -> 
      Format.printf "-----------------------------------------@.";
      Format.printf "  --> @[<h>%a@]@." S.pp_substitution subst;
      let t1' = S.apply_subst subst (t1,0)
      and t2' = S.apply_subst subst (t2,1) in
      let ok = T.ac_eq t1' t2' in
      Format.printf "@[<h>%a =_AC %a? %B@]@." !T.pp_term#pp t1' !T.pp_term#pp t2' ok)
    (Unif.matching_ac S.id_subst (t1,0) (t2,1));
  (* small *)
  let t1 =
    T.mk_eq
      (T.mk_at
        (T.mk_var 0 (univ_ <=. univ_))
        (T.mk_var 1 univ_))
      (T.mk_at
        (T.mk_var 2 (univ_ <=. univ_))
        (T.mk_var 1 univ_))
  and t2 = 
    T.mk_eq
      (T.mk_at
        (T.mk_const (mk_symbol "f1") (univ_ <=. univ_))
        (T.mk_var 3 univ_))
      (T.mk_at
        (T.mk_const (mk_symbol "f2") (univ_ <=. univ_))
        (T.mk_var 3 univ_))
  in
  Format.printf "AC-match @[<h>%a and %a@]@." !T.pp_term#pp t1 !T.pp_term#pp t2;
  Sequence.iter
    (fun subst -> 
      Format.printf "-----------------------------------------@.";
      Format.printf "  --> @[<h>%a@]@." S.pp_substitution subst;
      let t1' = S.apply_subst subst (t1,0)
      and t2' = S.apply_subst subst (t2,1) in
      let ok = T.ac_eq t1' t2' in
      Format.printf "@[<h>%a =_AC %a? %B@]@." !T.pp_term#pp t1' !T.pp_term#pp t2' ok)
    (Unif.matching_ac S.id_subst (t1,0) (t2,1));
  ()

>>>>>>> 78428993
let check_beta () =
  let t1 =
    T.mk_at
      (T.mk_at
        (T.mk_const (mk_symbol "f") ((univ_ <=. univ_) <=. univ_))
        (T.mk_const (mk_symbol "a") univ_))
      (T.mk_at
        (T.mk_bound_var 0 (univ_ <=. univ_))
        (T.mk_const (mk_symbol "b") univ_))
  and t2 =
<<<<<<< HEAD
    T.mk_lambda (univ_ <=. univ_)
=======
    T.mk_lambda (univ_ <=. univ_) univ_
>>>>>>> 78428993
      (T.mk_at
        (T.mk_bound_var 0 (univ_ <=. univ_))
        (T.mk_at
          (T.mk_bound_var 0 (univ_ <=. univ_))
          (T.mk_const (mk_symbol "c") univ_)))
  in
<<<<<<< HEAD
  let t1 = T.mk_lambda (t1.sort <=. t2.sort) t1 in
=======
  let t1 = T.mk_lambda (t1.sort <=. t2.sort) t2.sort t1 in
>>>>>>> 78428993
  Format.printf "beta reduce @[<h>%a@]@ @@ @[<h>%a@]@." !T.pp_term#pp t1 !T.pp_term#pp t2;
  let redex = T.mk_at t1 t2 in
  let reduced = T.beta_reduce redex in
  Format.printf "beta reduce @[<h>%a@]@ yields @[<h>%a@]@."
    !T.pp_term#pp redex !T.pp_term#pp reduced;
  ()

<<<<<<< HEAD
(** special cases *)
let check_special () =
  let x = T.mk_var 1 univ_ in
  let t1 = T.mk_lambda univ_
    (T.mk_lambda univ_
=======
(** Constants *)
let check_consts (t1, t2) =
  let t1', t2' = Experts.ground_pair t1 t2 in
  assert (T.is_ground_term t1' && T.is_ground_term t2');
  Format.printf "grounded terms : @[<h>%a %s %a@]@."
    !T.pp_term#pp t1' (string_of_comparison (ord#compare t1' t2')) !T.pp_term#pp t2';
  if ord#compare t1' t2' = Incomparable
    then H.TestFail (t1, t2)
    else H.TestOk

(** special cases *)
let check_special () =
  let x = T.mk_var 1 univ_ in
  let t1 = T.mk_lambda univ_ univ_
    (T.mk_lambda univ_ univ_
>>>>>>> 78428993
      (T.mk_node (mk_symbol "f") univ_ [
        T.mk_node (mk_symbol "f") univ_ [x; T.mk_bound_var 1 univ_]
        ; T.mk_bound_var 0 univ_]))
  in
  let t2 = T.mk_node (mk_symbol "g") univ_ [T.mk_bound_var 0 univ_] in
  let subst = S.bind S.id_subst (x,0) (t2,0) in
  let t1' = S.apply_subst subst (t1,0) in
  Format.printf "apply @[<h>%a to %a[%d] yields %a @]@."
    S.pp_substitution subst !T.pp_term#pp t1 0 !T.pp_term#pp t1';
  ()

let run () =
  Format.printf "run terms test@.";
  let pp_pair formater (t1,t2) = Format.fprintf formater "(%a, %a)"
    !T.pp_term#pp t1 !T.pp_term#pp t2 in
  H.check_and_print ~name:"check_subterm" check_subterm random_term !T.pp_term#pp 5000;
  H.check_and_print ~name:"check_unif" check_unif random_pair pp_pair 5000;
<<<<<<< HEAD
  H.check_and_print ~name:"check_curry" check_curry random_term !T.pp_term#pp 20;
=======
  H.check_and_print ~name:"check_consts" check_consts random_pair pp_pair 20;
  H.check_and_print ~name:"check_curry" check_curry random_term !T.pp_term#pp 20;
  check_ac_matching ();
>>>>>>> 78428993
  check_beta ();
  check_special ();
  ()<|MERGE_RESOLUTION|>--- conflicted
+++ resolved
@@ -90,8 +90,6 @@
   Format.printf "@[<h>uncurry %a = %a@]@." !T.pp_term#pp t' !T.pp_term#pp t'';
   if t'' == t then H.TestOk else H.TestFail (T.mk_eq t' t'')
 
-<<<<<<< HEAD
-=======
 (** Check AC-matching *)
 let check_ac_matching () =
   let x = T.mk_var 1 bool_
@@ -158,7 +156,6 @@
     (Unif.matching_ac S.id_subst (t1,0) (t2,1));
   ()
 
->>>>>>> 78428993
 let check_beta () =
   let t1 =
     T.mk_at
@@ -169,22 +166,14 @@
         (T.mk_bound_var 0 (univ_ <=. univ_))
         (T.mk_const (mk_symbol "b") univ_))
   and t2 =
-<<<<<<< HEAD
-    T.mk_lambda (univ_ <=. univ_)
-=======
     T.mk_lambda (univ_ <=. univ_) univ_
->>>>>>> 78428993
       (T.mk_at
         (T.mk_bound_var 0 (univ_ <=. univ_))
         (T.mk_at
           (T.mk_bound_var 0 (univ_ <=. univ_))
           (T.mk_const (mk_symbol "c") univ_)))
   in
-<<<<<<< HEAD
-  let t1 = T.mk_lambda (t1.sort <=. t2.sort) t1 in
-=======
   let t1 = T.mk_lambda (t1.sort <=. t2.sort) t2.sort t1 in
->>>>>>> 78428993
   Format.printf "beta reduce @[<h>%a@]@ @@ @[<h>%a@]@." !T.pp_term#pp t1 !T.pp_term#pp t2;
   let redex = T.mk_at t1 t2 in
   let reduced = T.beta_reduce redex in
@@ -192,13 +181,6 @@
     !T.pp_term#pp redex !T.pp_term#pp reduced;
   ()
 
-<<<<<<< HEAD
-(** special cases *)
-let check_special () =
-  let x = T.mk_var 1 univ_ in
-  let t1 = T.mk_lambda univ_
-    (T.mk_lambda univ_
-=======
 (** Constants *)
 let check_consts (t1, t2) =
   let t1', t2' = Experts.ground_pair t1 t2 in
@@ -214,7 +196,6 @@
   let x = T.mk_var 1 univ_ in
   let t1 = T.mk_lambda univ_ univ_
     (T.mk_lambda univ_ univ_
->>>>>>> 78428993
       (T.mk_node (mk_symbol "f") univ_ [
         T.mk_node (mk_symbol "f") univ_ [x; T.mk_bound_var 1 univ_]
         ; T.mk_bound_var 0 univ_]))
@@ -232,13 +213,9 @@
     !T.pp_term#pp t1 !T.pp_term#pp t2 in
   H.check_and_print ~name:"check_subterm" check_subterm random_term !T.pp_term#pp 5000;
   H.check_and_print ~name:"check_unif" check_unif random_pair pp_pair 5000;
-<<<<<<< HEAD
-  H.check_and_print ~name:"check_curry" check_curry random_term !T.pp_term#pp 20;
-=======
   H.check_and_print ~name:"check_consts" check_consts random_pair pp_pair 20;
   H.check_and_print ~name:"check_curry" check_curry random_term !T.pp_term#pp 20;
   check_ac_matching ();
->>>>>>> 78428993
   check_beta ();
   check_special ();
   ()