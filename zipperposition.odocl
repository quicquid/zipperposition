# OASIS_START
<<<<<<< HEAD
# DO NOT EDIT (digest: 96109db4c266be9a53b7223d6c1b8388)
=======
# DO NOT EDIT (digest: f3babf2f418bb371e0d1c3a9fc85f95a)
>>>>>>> 7fac6b4a
src/ClauseQueue
src/Clause
src/Const
src/Extensions
src/Literal
src/MetaProverState
src/CompactClause
src/Ctx
src/Proof
src/ProofState
src/Saturate
src/Selection
src/Superposition
src/PFormula
src/Theories
src/AC
src/PEnv
src/Params
src/Env
<<<<<<< HEAD
=======
src/Monome
src/ArithElim
src/CancellativeInference
src/ArithTerm
src/ArithLit
>>>>>>> 7fac6b4a
# OASIS_STOP<|MERGE_RESOLUTION|>--- conflicted
+++ resolved
@@ -1,9 +1,5 @@
 # OASIS_START
-<<<<<<< HEAD
-# DO NOT EDIT (digest: 96109db4c266be9a53b7223d6c1b8388)
-=======
-# DO NOT EDIT (digest: f3babf2f418bb371e0d1c3a9fc85f95a)
->>>>>>> 7fac6b4a
+# DO NOT EDIT (digest: e95165405f27c13b4f60c18397d2d2cc)
 src/ClauseQueue
 src/Clause
 src/Const
@@ -23,12 +19,4 @@
 src/PEnv
 src/Params
 src/Env
-<<<<<<< HEAD
-=======
-src/Monome
-src/ArithElim
-src/CancellativeInference
-src/ArithTerm
-src/ArithLit
->>>>>>> 7fac6b4a
 # OASIS_STOP